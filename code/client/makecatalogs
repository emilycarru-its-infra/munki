#!/usr/bin/env python
# encoding: utf-8
#
# Copyright 2009-2013 Greg Neagle.
#
# Licensed under the Apache License, Version 2.0 (the "License");
# you may not use this file except in compliance with the License.
# You may obtain a copy of the License at
#
#      http://www.apache.org/licenses/LICENSE-2.0
#
# Unless required by applicable law or agreed to in writing, software
# distributed under the License is distributed on an "AS IS" BASIS,
# WITHOUT WARRANTIES OR CONDITIONS OF ANY KIND, either express or implied.
# See the License for the specific language governing permissions and
# limitations under the License.
"""
makecatalogs

Created by Greg Neagle on 2009-03-30.

Recursively scans a directory, looking for installer item info files.
Builds a repo catalog from these files.

Assumes a pkgsinfo directory under repopath.
User calling this needs to be able to write to repo/catalogs.

"""

import sys
import os
import optparse

try:
    from munkilib import FoundationPlist as plistlib
    LOCAL_PREFS_SUPPORT = True
except ImportError:
    try:
        import FoundationPlist as plistlib
        LOCAL_PREFS_SUPPORT = True
    except ImportError:
        # maybe we're not on an OS X machine...
        print >> sys.stderr, ("WARNING: FoundationPlist is not available, "
                              "using plistlib instead.")
        import plistlib
        LOCAL_PREFS_SUPPORT = False

try:
    from munkilib.munkicommon import listdir, get_version
except ImportError:
    # munkilib is not available
    def listdir(path):
        """OSX HFS+ string encoding safe listdir().
        
        Args:
            path: path to list contents of
        Returns:
            list of contents, items as str or unicode types
        """
        # if os.listdir() is supplied a unicode object for the path,
        # it will return unicode filenames instead of their raw fs-dependent
        # version, which is decomposed utf-8 on OSX.
        #
        # we use this to our advantage here and have Python do the decoding
        # work for us, instead of decoding each item in the output list.
        #
        # references:
        # http://docs.python.org/howto/unicode.html#unicode-filenames
        # http://developer.apple.com/library/mac/#qa/qa2001/qa1235.html
        # http://lists.zerezo.com/git/msg643117.html
        # http://unicode.org/reports/tr15/    section 1.2
        if type(path) is str:
            path = unicode(path, 'utf-8')
        elif type(path) is not unicode:
            path = unicode(path)
        return os.listdir(path)
    
    def get_version():
        '''Placeholder if munkilib is not available'''
        return 'UNKNOWN'

def makecatalogs(repopath, options):
    '''Assembles all pkginfo files into catalogs.
    Assumes a pkgsinfo directory under repopath.
    User calling this needs to be able to write to the repo/catalogs
    directory.'''
    
    # Make sure the pkgsinfo directory exists
    pkgsinfopath = os.path.join(repopath, 'pkgsinfo')
    if not os.path.exists(pkgsinfopath):
        print >> sys.stderr, "pkgsinfo path %s doesn't exist!" % pkgsinfopath
        exit(-1)
    
    # Set a default exit code
    exitCode = 0
    
    errors = []
    catalogs = {}
    catalogs['all'] = []
    
    # Walk through the pkginfo files
    for dirpath, dirnames, filenames in os.walk(pkgsinfopath):
        for dirname in dirnames:
            # don't recurse into directories that start
            # with a period.
            if dirname.startswith('.'):
                dirnames.remove(dirname)
        for name in filenames:
            if name.startswith('.'):
                # skip files that start with a period as well
                continue
            
            filepath = os.path.join(dirpath, name)
            
            # Try to read the pkginfo file
            try:
                pkginfo = plistlib.readPlist(filepath)
                # don't copy admin notes to catalogs.
                if pkginfo.get('notes'):
                    del(pkginfo['notes'])
            except IOError, inst:
                errors.append("IO error for %s: %s" % (filepath, inst))
                exitCode = -1
                continue
            except Exception, inst:
                errors.append("Unexpected error for %s: %s" % (filepath, inst))
                exitCode = -1
                continue
            
<<<<<<< HEAD
            # Simple sanity checking
            if not (pkginfo.get('installer_type') == 'nopkg'):
                # This is not a nopkg type pkginfo
                # so check for installer_item_location key
=======
            #simple sanity checking
            installer_type = pkginfo.get('installer_type')
            if not installer_type in ['nopkg', 'apple_update_metadata']:
>>>>>>> 27cbf060
                if not 'installer_item_location' in pkginfo:
                    errors.append(
                        "WARNING: file %s is missing installer_item_location" 
                        % filepath[len(pkgsinfopath)+1:])
                    # Skip this pkginfo unless we're running with force flag
                    if not options.force:
                        exitCode = -1
                        continue
                
                # Try to form a path and fail if the 
                # installer_item_location is not a valid type
                try:
                    installeritempath = os.path.join(repopath, "pkgs",
                                pkginfo['installer_item_location'])
                except TypeError:
                    errors.append("WARNING: invalid installer_item_location"
                        " in info file %s" % filepath[len(pkgsinfopath)+1:])
                    exitCode = -1
                    continue
                
                # Check if the installer item actually exists
                if not os.path.exists(installeritempath):
                    errors.append("WARNING: Info file %s refers to "
                                  "missing installer item: %s" %
                                  (filepath[len(pkgsinfopath)+1:],
                                   pkginfo['installer_item_location']))
                    # Skip this pkginfo unless we're running with force flag
                    if not options.force:
                        exitCode = -1
                        continue
            
            catalogs['all'].append(pkginfo)
            for catalogname in pkginfo.get("catalogs", []):
                if not catalogname:
                    errors.append("WARNING: Info file %s has an empty "
                                  "catalog name!" %
                                  filepath[len(pkgsinfopath)+1:])
                    exitCode = -1
                    continue
                if not catalogname in catalogs:
                    catalogs[catalogname] = []
                catalogs[catalogname].append(pkginfo)
                print "Adding %s to %s..." % \
                    (filepath[len(pkgsinfopath)+1:], catalogname)
    
    if errors:
        # group all errors at the end for better visibility
        print
        for error in errors:
            print >> sys.stderr, error
            
    # clear out old catalogs
    catalogpath = os.path.join(repopath, "catalogs")
    if not os.path.exists(catalogpath):
        os.mkdir(catalogpath)
    else:
        for item in listdir(catalogpath):
            itempath = os.path.join(catalogpath, item)
            if os.path.isfile(itempath):
                os.remove(itempath)
    
    # write the new catalogs
    print
    for key in catalogs.keys():
        catalogpath = os.path.join(repopath, "catalogs", key)
        if os.path.exists(catalogpath):
            print >> sys.stderr, ("WARNING: catalog %s already exists at "
                "%s. Perhaps this is a non-case sensitive filesystem and you "
                "have catalogs with names differing only in case?"
                % (key, catalogpath))
            exitCode = -1
        elif len(catalogs[key]) != 0:
            plistlib.writePlist(catalogs[key], catalogpath)
            print "Created catalog %s..." % (catalogpath)
        else:
            print >> sys.stderr, (
                "WARNING: Did not create catalog %s "
                "because it is empty "
                % (key))
            exitCode = -1
    
    # Exit with "exitCode" if we got this far.
    # This will be -1 if there were any errors
    # that prevented the catalogs to be written.
    exit(exitCode)


def pref(prefname):
    """Returns a preference for prefname"""
    if not LOCAL_PREFS_SUPPORT:
        return None
    try:
        _prefs = plistlib.readPlist(PREFSPATH)
    except Exception:
        return None
    if prefname in _prefs:
        return _prefs[prefname]
    else:
        return None


PREFSNAME = 'com.googlecode.munki.munkiimport.plist'
PREFSPATH = os.path.expanduser(os.path.join('~/Library/Preferences',
                                            PREFSNAME))
def main():
    '''Main'''
    usage = "usage: %prog [options] [/path/to/repo_root]"
    p = optparse.OptionParser(usage=usage)
    p.add_option('--version', '-V', action='store_true',
                      help='Print the version of the munki tools and exit.')
    p.add_option('--force', '-f', action='store_true', dest='force',
                      help='Disable sanity checks.')
    p.set_defaults(force=False)
    options, arguments = p.parse_args()
    
    if options.version:
        print get_version()
        exit(0)
    
    # Make sure we have a path to work with
    repopath = None
    if len(arguments) == 0:
        repopath = pref('repo_path')
        if not repopath:
            print >> sys.stderr, "Need to specify a path to the repo root!"
            exit(-1)
        else:
            print "Using repo path: %s" % repopath
    else:
        repopath = arguments[0].rstrip("/")
        
    # Make sure the repo path exists
    if not os.path.exists(repopath):
        print >> sys.stderr, "Repo root path %s doesn't exist!" % repopath
        exit(-1)
    
    # Make the catalogs
    makecatalogs(repopath, options)

if __name__ == '__main__':
    main()
<|MERGE_RESOLUTION|>--- conflicted
+++ resolved
@@ -127,16 +127,9 @@
                 exitCode = -1
                 continue
             
-<<<<<<< HEAD
-            # Simple sanity checking
-            if not (pkginfo.get('installer_type') == 'nopkg'):
-                # This is not a nopkg type pkginfo
-                # so check for installer_item_location key
-=======
             #simple sanity checking
             installer_type = pkginfo.get('installer_type')
             if not installer_type in ['nopkg', 'apple_update_metadata']:
->>>>>>> 27cbf060
                 if not 'installer_item_location' in pkginfo:
                     errors.append(
                         "WARNING: file %s is missing installer_item_location" 
