--- conflicted
+++ resolved
@@ -2238,317 +2238,6 @@
         return tuple(err)
 
 
-<<<<<<< HEAD
-=======
-###########################################
-# New HTTP download code
-# using curl
-###########################################
-
-class CurlError(Exception):
-    pass
-
-
-class HTTPError(Exception):
-    pass
-
-
-WARNINGSLOGGED = {}
-def curl(url, destinationpath, onlyifnewer=False, etag=None, resume=False,
-         cacert=None, capath=None, cert=None, key=None, message=None,
-         donotrecurse=False):
-    """Gets an HTTP or HTTPS URL and stores it in
-    destination path. Returns a dictionary of headers, which includes
-    http_result_code and http_result_description.
-    Will raise CurlError if curl returns an error.
-    Will raise HTTPError if HTTP Result code is not 2xx or 304.
-    If destinationpath already exists, you can set 'onlyifnewer' to true to
-    indicate you only want to download the file only if it's newer on the
-    server.
-    If you have an ETag from the current destination path, you can pass that
-    to download the file only if it is different.
-    Finally, if you set resume to True, curl will attempt to resume an
-    interrupted download. You'll get an error if the existing file is
-    complete; if the file has changed since the first download attempt, you'll
-    get a mess."""
-
-    header = {}
-    header['http_result_code'] = '000'
-    header['http_result_description'] = ""
-
-    curldirectivepath = os.path.join(munkicommon.tmpdir,'curl_temp')
-    tempdownloadpath = destinationpath + '.download'
-
-    # we're writing all the curl options to a file and passing that to
-    # curl so we avoid the problem of URLs showing up in a process listing
-    try:
-        fileobj = open(curldirectivepath, mode='w')
-        print >> fileobj, 'silent'         # no progress meter
-        print >> fileobj, 'show-error'     # print error msg to stderr
-        print >> fileobj, 'no-buffer'      # don't buffer output
-        print >> fileobj, 'fail'           # throw error if download fails
-        print >> fileobj, 'dump-header -'  # dump headers to stdout
-        print >> fileobj, 'speed-time = 30' # give up if too slow d/l
-        print >> fileobj, 'output = "%s"' % tempdownloadpath
-        print >> fileobj, 'ciphers = HIGH,!ADH' # use only secure >=128 bit SSL
-        print >> fileobj, 'url = "%s"' % url
-
-        if cacert:
-            if not os.path.isfile(cacert):
-                raise CurlError(-1, 'No CA cert at %s' % cacert)
-            print >> fileobj, 'cacert = "%s"' % cacert
-        if capath:
-            if not os.path.isdir(capath):
-                raise CurlError(-2, 'No CA directory at %s' % capath)
-            print >> fileobj, 'capath = "%s"' % capath
-        if cert:
-            if not os.path.isfile(cert):
-                raise CurlError(-3, 'No client cert at %s' % cert)
-            print >> fileobj, 'cert = "%s"' % cert
-        if key:
-            if not os.path.isfile(key):
-                raise CurlError(-4, 'No client key at %s' % key)
-            print >> fileobj, 'key = "%s"' % key
-
-        if os.path.exists(destinationpath):
-            if etag:
-                escaped_etag = etag.replace('"','\\"')
-                print >> fileobj, ('header = "If-None-Match: %s"'
-                                                        % escaped_etag)
-            elif onlyifnewer:
-                print >> fileobj, 'time-cond = "%s"' % destinationpath
-            else:
-                os.remove(destinationpath)
-
-        if os.path.exists(tempdownloadpath):
-            if resume and not os.path.exists(destinationpath):
-                # let's try to resume this download
-                print >> fileobj, 'continue-at -'
-                # if an existing etag, only resume if etags still match.
-                tempetag = getxattr(tempdownloadpath, XATTR_ETAG)
-                if tempetag:
-                    # Note: If-Range is more efficient, but the response
-                    # confuses curl (Error: 33 if etag not match).
-                    escaped_etag = tempetag.replace('"','\\"')
-                    print >> fileobj, ('header = "If-Match: %s"'
-                                        % escaped_etag)
-            else:
-                os.remove(tempdownloadpath)
-
-        # Add any additional headers specified in ManagedInstalls.plist.
-        # AdditionalHttpHeaders must be an array of strings with valid HTTP
-        # header format. For example:
-        # <key>AdditionalHttpHeaders</key>
-        # <array>
-        #   <string>Key-With-Optional-Dashes: Foo Value</string>
-        #   <string>another-custom-header: bar value</string>
-        # </array>
-        custom_headers = munkicommon.pref(
-            munkicommon.ADDITIONAL_HTTP_HEADERS_KEY)
-        if custom_headers:
-            for custom_header in custom_headers:
-                custom_header = custom_header.strip().encode('utf-8')
-                if re.search(r'^[\w-]+:.+', custom_header):
-                    print >> fileobj, ('header = "%s"' % custom_header)
-                else:
-                    munkicommon.display_warning(
-                        'Skipping invalid HTTP header: %s' % custom_header)
-
-        fileobj.close()
-    except Exception, e:
-        raise CurlError(-5, 'Error writing curl directive: %s' % str(e))
-
-    cmd = ['/usr/bin/curl',
-            '-q',                    # don't read .curlrc file
-            '--config',              # use config file
-            curldirectivepath]
-
-    proc = subprocess.Popen(cmd, shell=False, bufsize=1,
-                            stdin=subprocess.PIPE,
-                            stdout=subprocess.PIPE, stderr=subprocess.PIPE)
-
-    targetsize = 0
-    downloadedpercent = -1
-    donewithheaders = False
-
-    while True:
-        if not donewithheaders:
-            info =  proc.stdout.readline().strip('\r\n')
-            if info:
-                if info.startswith('HTTP/'):
-                    header['http_result_code'] = info.split(None, 2)[1]
-                    header['http_result_description'] = info.split(None, 2)[2]
-                elif ': ' in info:
-                    part = info.split(None, 1)
-                    fieldname = part[0].rstrip(':').lower()
-                    header[fieldname] = part[1]
-            else:
-                # we got an empty line; end of headers (or curl exited)
-                donewithheaders = True
-                try:
-                    # Prefer Content-Length header to determine download size,
-                    # otherwise fall back to a custom X-Download-Size header.
-                    # This is primary for servers that use chunked transfer
-                    # encoding, when Content-Length is forbidden by
-                    # RFC2616 4.4. An example of such a server is
-                    # Google App Engine Blobstore.
-                    targetsize = (
-                        header.get('content-length') or
-                        header.get('x-download-size'))
-                    targetsize = int(targetsize)
-                except (ValueError, TypeError):
-                    targetsize = 0
-                if header.get('http_result_code') == '206':
-                    # partial content because we're resuming
-                    munkicommon.display_detail(
-                        'Resuming partial download for %s' %
-                                        os.path.basename(destinationpath))
-                    contentrange = header.get('content-range')
-                    if contentrange.startswith('bytes'):
-                        try:
-                            targetsize = int(contentrange.split('/')[1])
-                        except (ValueError, TypeError):
-                            targetsize = 0
-
-                if message and header.get('http_result_code') != '304':
-                    if message:
-                        # log always, display if verbose is 1 or more
-                        # also display in MunkiStatus detail field
-                        munkicommon.display_status_minor(message)
-
-        elif targetsize and header.get('http_result_code').startswith('2'):
-            # display progress if we get a 2xx result code
-            if os.path.exists(tempdownloadpath):
-                downloadedsize = os.path.getsize(tempdownloadpath)
-                percent = int(float(downloadedsize)
-                                    /float(targetsize)*100)
-                if percent != downloadedpercent:
-                    # percent changed; update display
-                    downloadedpercent = percent
-                    munkicommon.display_percent_done(downloadedpercent, 100)
-            time.sleep(0.1)
-        else:
-            # Headers have finished, but not targetsize or HTTP2xx.
-            # It's possible that Content-Length was not in the headers.
-            time.sleep(0.1)
-
-        if (proc.poll() != None):
-            break
-
-    retcode = proc.poll()
-    if retcode:
-        curlerr = ''
-        try:
-            curlerr = proc.stderr.read().rstrip('\n')
-            curlerr = curlerr.split(None, 2)[2]
-        except IndexError:
-            pass
-        if retcode == 22:
-            # 22 means any 400 series return code. Note: header seems not to
-            # be dumped to STDOUT for immediate failures. Hence
-            # http_result_code is likely blank/000. Read it from stderr.
-            if re.search(r'URL returned error: [0-9]+$', curlerr):
-                header['http_result_code'] = curlerr[curlerr.rfind(' ')+1:]
-
-        if os.path.exists(tempdownloadpath):
-            if not resume:
-                os.remove(tempdownloadpath)
-            elif retcode == 33 or header.get('http_result_code') == '412':
-                # 33: server doesn't support range requests
-                # 412: Etag didn't match (precondition failed), could not
-                #   resume partial download as file on server has changed.
-                if retcode == 33 and not 'HTTPRange' in WARNINGSLOGGED:
-                    # use display_info instead of display_warning so these
-                    # don't get reported but are available in the log
-                    # and in command-line output
-                    munkicommon.display_info('WARNING: Web server refused '
-                            'partial/range request. Munki cannot run '
-                            'efficiently when this support is absent for '
-                            'pkg urls. URL: %s' % url)
-                    WARNINGSLOGGED['HTTPRange'] = 1
-                os.remove(tempdownloadpath)
-                # The partial failed immediately as not supported.
-                # Try a full download again immediately.
-                if not donotrecurse:
-                    return curl(url, destinationpath, onlyifnewer=onlyifnewer,
-                                etag=etag, resume=resume, cacert=cacert,
-                                capath=capath, cert=cert, key=key,
-                                message=message, donotrecurse=True)
-            elif retcode == 22:
-                # TODO: Made http(s) connection but 400 series error.
-                # What should we do?
-                # 403 could be ok, just that someone is currently offsite and
-                # the server is refusing the service them while there.
-                # 404 could be an interception proxy at a public wifi point.
-                # The partial may still be ok later.
-                # 416 could be dangerous - the targeted resource may now be
-                # different / smaller. We need to delete the temp or retrying
-                # will never work.
-                if header.get('http_result_code') == 416:
-                    # Bad range request.
-                    os.remove(tempdownloadpath)
-                elif header.get('http_result_code') == 503:
-                    # Web server temporarily unavailable.
-                    pass
-                elif not header.get('http_result_code').startswith('4'):
-                    # 500 series, or no error code parsed.
-                    # Perhaps the webserver gets really confused by partial
-                    # requests. It is likely majorly misconfigured so we won't
-                    # try asking it anything challenging.
-                    os.remove(tempdownloadpath)
-            elif header.get('etag'):
-                xattr.setxattr(tempdownloadpath, XATTR_ETAG, header['etag'])
-        # TODO: should we log this diagnostic here (we didn't previously)?
-        # Currently for a pkg all that is logged on failure is:
-        # "WARNING: Download of Firefox failed." with no detail. Logging at
-        # the place where this exception is caught has to be done in many
-        # places.
-        munkicommon.display_detail('Download error: %s. Failed (%s) with: %s'
-                                    % (url,retcode,curlerr))
-        raise CurlError(retcode, curlerr)
-    else:
-        temp_download_exists = os.path.isfile(tempdownloadpath)
-        http_result = header.get('http_result_code')
-        if http_result.startswith('2') and \
-            temp_download_exists:
-            downloadedsize = os.path.getsize(tempdownloadpath)
-            if downloadedsize >= targetsize:
-                if not downloadedpercent == 100:
-                    munkicommon.display_percent_done(100, 100)
-                os.rename(tempdownloadpath, destinationpath)
-                if (resume and not header.get('etag')
-                    and not 'HTTPetag' in WARNINGSLOGGED):
-                    # use display_info instead of display_warning so these
-                    # don't get reported but are available in the log
-                    # and in command-line output
-                    munkicommon.display_info(
-                        'WARNING: '
-                        'Web server did not return an etag. Munki cannot '
-                        'safely resume downloads without etag support on the '
-                        'web server. URL: %s' % url)
-                    WARNINGSLOGGED['HTTPetag'] = 1
-                return header
-            else:
-                # not enough bytes retreived
-                if not resume and temp_download_exists:
-                    os.remove(tempdownloadpath)
-                raise CurlError(-5, 'Expected %s bytes, got: %s' %
-                                        (targetsize, downloadedsize))
-        elif http_result == '304':
-            return header
-        else:
-            # there was a download error of some sort; clean all relevant
-            # downloads that may be in a bad state.
-            for f in [tempdownloadpath, destinationpath]:
-                try:
-                    os.unlink(f)
-                except OSError:
-                    pass
-            raise HTTPError(http_result,
-                                header.get('http_result_description',''))
-
-
->>>>>>> 6e9790c1
 def getInstallerItemBasename(url):
     """For a URL, absolute or relative, return the basename string.
 
