# encoding: utf-8
#
# Copyright 2009-2017 Greg Neagle.
#
# Licensed under the Apache License, Version 2.0 (the 'License');
# you may not use this file except in compliance with the License.
# You may obtain a copy of the License at
#
#      https://www.apache.org/licenses/LICENSE-2.0
#
# Unless required by applicable law or agreed to in writing, software
# distributed under the License is distributed on an 'AS IS' BASIS,
# WITHOUT WARRANTIES OR CONDITIONS OF ANY KIND, either express or implied.
# See the License for the specific language governing permissions and
# limitations under the License.
"""
updatecheck.analyze

Created by Greg Neagle on 2017-01-10.

"""

import datetime
import os

from . import catalogs
from . import compare
from . import download
from . import installationstate
from . import manifestutils
from . import unused_software

from .. import display
from .. import fetch
from .. import info
from .. import munkilog
from .. import prefs
from .. import processes


def item_in_installinfo(item_pl, thelist, vers=''):
    """Determines if an item is in a list of processed items.

    Returns True if the item has already been processed (it's in the list)
    and, optionally, the version is the same or greater.
    """
    for listitem in thelist:
        try:
            if listitem['name'] == item_pl['name']:
                if not vers:
                    return True
                #if the version already installed or processed to be
                #installed is the same or greater, then we're good.
                if listitem.get('installed') and (compare.compare_versions(
                        listitem.get('installed_version'), vers) in (1, 2)):
                    return True
                if (compare.compare_versions(
                        listitem.get('version_to_install'), vers) in (1, 2)):
                    return True
        except KeyError:
            # item is missing 'name', so doesn't match
            pass

    return False


def is_apple_item(item_pl):
    """Returns True if the item to be installed or removed appears to be from
    Apple. If we are installing or removing any Apple items in a check/install
    cycle, we skip checking/installing Apple updates from an Apple Software
    Update server so we don't stomp on each other"""
    # is this a startosinstall item?
    if item_pl.get('installer_type') == 'startosinstall':
        return True
    # check receipts
    for receipt in item_pl.get('receipts', []):
        if receipt.get('packageid', '').startswith('com.apple.'):
            return True
    # check installs items
    for install_item in item_pl.get('installs', []):
        if install_item.get('CFBundleIdentifier', '').startswith('com.apple.'):
            return True
    # if we get here, no receipts or installs items have Apple
    # identifiers
    return False


def already_processed(itemname, installinfo, sections):
    '''Returns True if itemname has already been added to installinfo in one
    of the given sections'''
    description = {'processed_installs': 'install',
                   'processed_uninstalls': 'uninstall',
                   'managed_updates': 'update',
                   'optional_installs': 'optional install'}
    for section in sections:
        if itemname in installinfo[section]:
            display.display_debug1(
                '%s has already been processed for %s.',
                itemname, description[section])
            return True
    return False


def process_managed_update(manifestitem, cataloglist, installinfo):
    """Process a managed_updates item to see if it is installed, and if so,
    if it needs an update.
    """
    manifestitemname = os.path.split(manifestitem)[1]
    display.display_debug1(
        '* Processing manifest item %s for update', manifestitemname)

    if already_processed(
            manifestitemname, installinfo,
            ['managed_updates', 'processed_installs', 'processed_uninstalls']):
        return

    item_pl = catalogs.get_item_detail(manifestitem, cataloglist)
    if not item_pl:
        display.display_warning(
            'Could not process item %s for update. No pkginfo found in '
            'catalogs: %s ', manifestitem, ', '.join(cataloglist))
        return

    # we only offer to update if some version of the item is already
    # installed, so let's check
    if installationstate.some_version_installed(item_pl):
        # add to the list of processed managed_updates
        installinfo['managed_updates'].append(manifestitemname)
        dummy_result = process_install(
            manifestitem, cataloglist, installinfo, is_managed_update=True)
    else:
        display.display_debug1(
            '%s does not appear to be installed, so no managed updates...',
            manifestitemname)


def process_optional_install(manifestitem, cataloglist, installinfo):
    """Process an optional install item to see if it should be added to
    the list of optional installs.
    """
    manifestitemname = os.path.split(manifestitem)[1]
    display.display_debug1(
        "* Processing manifest item %s for optional install" % manifestitemname)

    if already_processed(
            manifestitemname, installinfo,
            ['optional_installs',
             'processed_installs', 'processed_uninstalls']):
        return

    # check to see if item (any version) is already in the
    # optional_install list:
    for item in installinfo['optional_installs']:
        if manifestitemname == item['name']:
            display.display_debug1(
                '%s has already been processed for optional install.',
                manifestitemname)
            return

    item_pl = catalogs.get_item_detail(manifestitem, cataloglist,
                                       suppress_warnings=True)
    if not item_pl and prefs.pref('ShowOptionalInstallsForHigherOSVersions'):
        # could not find an item valid for the current OS and hardware
        # try again to see if there is an item for a higher OS
        item_pl = catalogs.get_item_detail(
            manifestitem, cataloglist, skip_min_os_check=True,
            suppress_warnings=True)
        if item_pl:
            # found an item that requires a higher OS version
            display.display_debug1(
                'Found %s, version %s that requires a higher os version',
                item_pl['name'], item_pl['version'])
            # insert a note about the OS version requirement
            item_pl['note'] = ('Requires macOS version %s.'
                               % item_pl['minimum_os_version'])
            item_pl['update_available'] = True
    if not item_pl:
        # could not find anything that matches and is applicable
        display.display_warning(
            'Could not process item %s for optional install. No pkginfo '
            'found in catalogs: %s ', manifestitem, ', '.join(cataloglist))
        return

    is_currently_installed = installationstate.some_version_installed(item_pl)
<<<<<<< HEAD
    if is_currently_installed and unused_software.should_be_removed(item_pl):
        process_removal(manifestitem, cataloglist, installinfo)
        manifestutils.remove_from_selfserve_installs(manifestitem)
        return
=======
    needs_update = False
    if is_currently_installed:
        if unused_software.should_be_removed(item_pl):
            process_removal(manifestitem, cataloglist, installinfo)
            manifestutils.remove_from_selfserve_installs(manifestitem)
            return
        if not 'installcheck_script' in item_pl:
            # installcheck_scripts can be expensive and only tell us if
            # an item is installed or not. So if iteminfo['installed'] is
            # True, and we're using an installcheck_script,
            # installationstate.installed_state is going to return 1
            # (which does not equal 0), so we can avoid running it again.
            # We should really revisit all of this in the future to avoid
            # repeated checks of the same data.
            # (installcheck_script isn't called if OnDemand is True, but if
            # OnDemand is true, is_currently_installed would be False, and
            # therefore we would not be here!)
            #
            # TL;DR: only check installed_state if no installcheck_script
            needs_update = installationstate.installed_state(item_pl) == 0

        if (not needs_update and
                prefs.pref('ShowOptionalInstallsForHigherOSVersions')):
            # the version we have installed is the newest for the current OS.
            # check again to see if there is a newer version for a higher OS
            display.display_debug1(
                'Checking for versions of %s that require a higher OS version',
                manifestitem)
            another_item_pl = catalogs.get_item_detail(
                manifestitem, cataloglist, skip_min_os_check=True,
                suppress_warnings=True)
            if another_item_pl != item_pl:
                # we found a different item. Replace the one we found
                # previously with this one.
                item_pl = another_item_pl
                display.display_debug1(
                    'Found %s, version %s that requires a higher os version',
                    item_pl['name'], item_pl['version'])
                # insert a note about the OS version requirement
                item_pl['note'] = ('Requires macOS version %s.'
                                   % item_pl['minimum_os_version'])
                item_pl['update_available'] = True
>>>>>>> e13c21e2

    # if we get to this point we can add this item
    # to the list of optional installs
    iteminfo = {}
    iteminfo['name'] = item_pl.get('name', manifestitemname)
    iteminfo['description'] = item_pl.get('description', '')
    iteminfo['version_to_install'] = item_pl.get('version', 'UNKNOWN')
    iteminfo['display_name'] = item_pl.get('display_name', '')
    for key in ['category', 'developer', 'featured', 'icon_name', 'icon_hash',
                'requires', 'RestartAction']:
        if key in item_pl:
            iteminfo[key] = item_pl[key]
    iteminfo['installed'] = is_currently_installed
    iteminfo['needs_update'] = needs_update
    iteminfo['licensed_seat_info_available'] = item_pl.get(
        'licensed_seat_info_available', False)
    iteminfo['uninstallable'] = (
        item_pl.get('uninstallable', False)
        and (item_pl.get('uninstall_method', '') != ''))
    iteminfo['installer_item_size'] = \
        item_pl.get('installer_item_size', 0)
    iteminfo['installed_size'] = item_pl.get(
        'installer_item_size', iteminfo['installer_item_size'])
    if item_pl.get('note'):
        # catalogs.get_item_detail() passed us a note about this item;
        # pass it along
        iteminfo['note'] = item_pl['note']
    elif needs_update or not is_currently_installed:
        if not download.enough_disk_space(
                item_pl, installinfo.get('managed_installs', []), warn=False):
            iteminfo['note'] = (
                'Insufficient disk space to download and install.')
            if needs_update:
                iteminfo['needs_update'] = False
                iteminfo['update_available'] = True
    optional_keys = ['preinstall_alert',
                     'preuninstall_alert',
                     'preupgrade_alert',
                     'OnDemand',
                     'minimum_os_version',
                     'update_available']
    for key in optional_keys:
        if key in item_pl:
            iteminfo[key] = item_pl[key]

    display.display_debug1(
        'Adding %s to the optional install list', iteminfo['name'])
    installinfo['optional_installs'].append(iteminfo)


def process_install(manifestitem, cataloglist, installinfo,
                    is_managed_update=False,
                    is_optional_install=False):
    """Processes a manifest item for install. Determines if it needs to be
    installed, and if so, if any items it is dependent on need to
    be installed first.  Installation detail is added to
    installinfo['managed_installs']
    Calls itself recursively as it processes dependencies.
    Returns a boolean; when processing dependencies, a false return
    will stop the installation of a dependent item
    """

    manifestitemname = os.path.split(manifestitem)[1]
    display.display_debug1(
        '* Processing manifest item %s for install', manifestitemname)
    (manifestitemname_withoutversion, includedversion) = (
        catalogs.split_name_and_version(manifestitemname))

    # have we processed this already?
    if manifestitemname in installinfo['processed_installs']:
        display.display_debug1(
            '%s has already been processed for install.', manifestitemname)
        return True
    elif (manifestitemname_withoutversion in
          installinfo['processed_uninstalls']):
        display.display_warning(
            'Will not process %s for install because it has already '
            'been processed for uninstall!', manifestitemname)
        return False

    item_pl = catalogs.get_item_detail(manifestitem, cataloglist)
    if not item_pl:
        display.display_warning(
            'Could not process item %s for install. No pkginfo found in '
            'catalogs: %s ', manifestitem, ', '.join(cataloglist))
        return False
    elif is_managed_update:
        # we're processing this as a managed update, so don't
        # add it to the processed_installs list
        pass
    else:
        # we found it, so add it to our list of processed installs
        # so we don't process it again in the future
        display.display_debug2(
            'Adding %s to list of processed installs' % manifestitemname)
        installinfo['processed_installs'].append(manifestitemname)

    if item_in_installinfo(item_pl, installinfo['managed_installs'],
                           vers=item_pl.get('version')):
        # has this item already been added to the list of things to install?
        display.display_debug1(
            '%s is or will be installed.', manifestitemname)
        return True

    # check dependencies
    dependencies_met = True

    # there are two kinds of dependencies/relationships.
    #
    # 'requires' are prerequistes:
    #  package A requires package B be installed first.
    #  if package A is removed, package B is unaffected.
    #  requires can be a one to many relationship.
    #
    #  The second type of relationship is 'update_for'.
    #  This signifies that that current package should be considered an update
    #  for the packages listed in the 'update_for' array. When processing a
    #  package, we look through the catalogs for other packages that declare
    #  they are updates for the current package and install them if needed.
    #  This can be a one-to-many relationship - one package can be an update
    #  for several other packages; for example, 'PhotoshopCS4update-11.0.1'
    #  could be an update for PhotoshopCS4 and for AdobeCS4DesignSuite.
    #
    #  When removing an item, any updates for that item are removed as well.

    if 'requires' in item_pl:
        dependencies = item_pl['requires']
        # fix things if 'requires' was specified as a string
        # instead of an array of strings
        if isinstance(dependencies, basestring):
            dependencies = [dependencies]
        for item in dependencies:
            display.display_detail(
                '%s-%s requires %s. Getting info on %s...'
                % (item_pl.get('name', manifestitemname),
                   item_pl.get('version', ''), item, item))
            success = process_install(item, cataloglist, installinfo,
                                      is_managed_update=is_managed_update)
            if not success:
                dependencies_met = False

    iteminfo = {}
    iteminfo['name'] = item_pl.get('name', '')
    iteminfo['display_name'] = item_pl.get('display_name', iteminfo['name'])
    iteminfo['description'] = item_pl.get('description', '')

    if not dependencies_met:
        display.display_warning(
            'Didn\'t attempt to install %s because could not resolve all '
            'dependencies.', manifestitemname)
        # add information to managed_installs so we have some feedback
        # to display in MSC.app
        iteminfo['installed'] = False
        iteminfo['note'] = ('Can\'t install %s because could not resolve all '
                            'dependencies.' % iteminfo['display_name'])
        iteminfo['version_to_install'] = item_pl.get('version', 'UNKNOWN')
        installinfo['managed_installs'].append(iteminfo)
        return False

    installed_state = installationstate.installed_state(item_pl)
    if installed_state == 0:
        display.display_detail('Need to install %s', manifestitemname)
        iteminfo['installer_item_size'] = item_pl.get(
            'installer_item_size', 0)
        iteminfo['installed_size'] = item_pl.get(
            'installed_size', iteminfo['installer_item_size'])
        try:
            # Get a timestamp, then download the installer item.
            start = datetime.datetime.now()
            if item_pl.get('installer_type', 0) == 'nopkg':
                # Packageless install
                download_speed = 0
                filename = 'packageless_install'
            else:
                if download.download_installeritem(item_pl, installinfo):
                    # Record the download speed to the InstallResults output.
                    end = datetime.datetime.now()
                    download_seconds = (end - start).seconds
                    try:
                        if iteminfo['installer_item_size'] < 1024:
                            # ignore downloads under 1 MB or speeds will
                            # be skewed.
                            download_speed = 0
                        else:
                            # installer_item_size is KBytes, so divide
                            # by seconds.
                            download_speed = int(
                                iteminfo['installer_item_size'] /
                                download_seconds)
                    except (TypeError, ValueError, ZeroDivisionError):
                        download_speed = 0
                else:
                    # Item was already in cache; set download_speed to 0.
                    download_speed = 0

                filename = download.get_url_basename(
                    item_pl['installer_item_location'])

            iteminfo['download_kbytes_per_sec'] = download_speed
            if download_speed:
                display.display_detail(
                    '%s downloaded at %d KB/s', filename, download_speed)

            # required keys
            iteminfo['installer_item'] = filename
            iteminfo['installed'] = False
            iteminfo['version_to_install'] = item_pl.get('version', 'UNKNOWN')

            # we will ignore the unattended_install key if the item needs a
            # restart or logout...
            if (item_pl.get('unattended_install') or
                    item_pl.get('forced_install')):
                if item_pl.get('RestartAction', 'None') != 'None':
                    display.display_warning(
                        'Ignoring unattended_install key for %s because '
                        'RestartAction is %s.',
                        item_pl['name'], item_pl.get('RestartAction'))
                else:
                    iteminfo['unattended_install'] = True

            # optional keys to copy if they exist
            optional_keys = ['additional_startosinstall_options',
                             'allow_untrusted',
                             'suppress_bundle_relocation',
                             'installer_choices_xml',
                             'installer_environment',
                             'adobe_install_info',
                             'RestartAction',
                             'installer_type',
                             'adobe_package_name',
                             'package_path',
                             'blocking_applications',
                             'installs',
                             'requires',
                             'update_for',
                             'payloads',
                             'preinstall_script',
                             'postinstall_script',
                             'items_to_copy',  # used w/ copy_from_dmg
                             'copy_local',     # used w/ AdobeCS5 Updaters
                             'force_install_after_date',
                             'apple_item',
                             'category',
                             'developer',
                             'icon_name',
                             'PayloadIdentifier',
                             'icon_hash',
                             'OnDemand']

            if (is_optional_install and
                    not installationstate.some_version_installed(item_pl)):
                # For optional installs where no version is installed yet
                # we do not enforce force_install_after_date
                optional_keys.remove('force_install_after_date')

            for key in optional_keys:
                if key in item_pl:
                    iteminfo[key] = item_pl[key]

            if 'apple_item' not in iteminfo:
                # admin did not explicitly mark this item; let's determine if
                # it's from Apple
                if is_apple_item(item_pl):
                    munkilog.log(
                        'Marking %s as apple_item - this will block '
                        'Apple SUS updates' % iteminfo['name'])
                    iteminfo['apple_item'] = True

            installinfo['managed_installs'].append(iteminfo)

            update_list = []
            # (manifestitemname_withoutversion, includedversion) =
            # nameAndVersion(manifestitemname)
            if includedversion:
                # a specific version was specified in the manifest
                # so look only for updates for this specific version
                update_list = catalogs.look_for_updates_for_version(
                    manifestitemname_withoutversion,
                    includedversion, cataloglist)
            else:
                # didn't specify a specific version, so
                # now look for all updates for this item
                update_list = catalogs.look_for_updates(
                    manifestitemname_withoutversion, cataloglist)
                # now append any updates specifically
                # for the version to be installed
                update_list.extend(
                    catalogs.look_for_updates_for_version(
                        manifestitemname_withoutversion,
                        iteminfo['version_to_install'],
                        cataloglist))

            for update_item in update_list:
                # call processInstall recursively so we get the
                # latest version and dependencies
                dummy_result = process_install(
                    update_item, cataloglist, installinfo,
                    is_managed_update=is_managed_update)
            return True
        except fetch.PackageVerificationError:
            display.display_warning(
                'Can\'t install %s because the integrity check failed.',
                manifestitem)
            iteminfo['installed'] = False
            iteminfo['note'] = 'Integrity check failed'
            iteminfo['version_to_install'] = item_pl.get('version', 'UNKNOWN')
            for key in ['developer', 'icon_name']:
                if key in item_pl:
                    iteminfo[key] = item_pl[key]
            installinfo['managed_installs'].append(iteminfo)
            #if manifestitemname in installinfo['processed_installs']:
            #    installinfo['processed_installs'].remove(manifestitemname)
            return False
        except (fetch.GurlError, fetch.GurlDownloadError), errmsg:
            display.display_warning(
                'Download of %s failed: %s', manifestitem, errmsg)
            iteminfo['installed'] = False
            iteminfo['note'] = u'Download failed (%s)' % errmsg
            iteminfo['version_to_install'] = item_pl.get('version', 'UNKNOWN')
            for key in ['developer', 'icon_name']:
                if key in item_pl:
                    iteminfo[key] = item_pl[key]
            installinfo['managed_installs'].append(iteminfo)
            #if manifestitemname in installinfo['processed_installs']:
            #    installinfo['processed_installs'].remove(manifestitemname)
            return False
        except fetch.Error, errmsg:
            display.display_warning(
                'Can\'t install %s because: %s', manifestitemname, errmsg)
            iteminfo['installed'] = False
            iteminfo['note'] = '%s' % errmsg
            iteminfo['version_to_install'] = item_pl.get('version', 'UNKNOWN')
            for key in ['developer', 'icon_name']:
                if key in item_pl:
                    iteminfo[key] = item_pl[key]
            installinfo['managed_installs'].append(iteminfo)
            #if manifestitemname in installinfo['processed_installs']:
            #    installinfo['processed_installs'].remove(manifestitemname)
            return False
    else:
        iteminfo['installed'] = True
        # record installed size for reporting
        iteminfo['installed_size'] = item_pl.get(
            'installed_size', item_pl.get('installer_item_size', 0))
        if installed_state == 1:
            # just use the version from the pkginfo
            iteminfo['installed_version'] = item_pl['version']
        else:
            # might be newer; attempt to figure out the version
            installed_version = compare.get_installed_version(item_pl)
            if installed_version == "UNKNOWN":
                installed_version = '(newer than %s)' % item_pl['version']
            iteminfo['installed_version'] = installed_version
        installinfo['managed_installs'].append(iteminfo)
        # remove included version number if any
        (name, includedversion) = catalogs.split_name_and_version(
            manifestitemname)
        display.display_detail('%s version %s (or newer) is already installed.',
                               name, item_pl['version'])
        update_list = []
        if not includedversion:
            # no specific version is specified;
            # the item is already installed;
            # now look for updates for this item
            update_list = catalogs.look_for_updates(name, cataloglist)
            # and also any for this specific version
            installed_version = iteminfo['installed_version']
            if not installed_version.startswith('(newer than '):
                update_list.extend(
                    catalogs.look_for_updates_for_version(
                        name, installed_version, cataloglist))
        elif compare.compare_versions(
                includedversion, iteminfo['installed_version']) == 1:
            # manifest specifies a specific version
            # if that's what's installed, look for any updates
            # specific to this version
            update_list = catalogs.look_for_updates_for_version(
                manifestitemname_withoutversion, includedversion, cataloglist)
        # if we have any updates, process them
        for update_item in update_list:
            # call processInstall recursively so we get updates
            # and any dependencies
            dummy_result = process_install(
                update_item, cataloglist, installinfo,
                is_managed_update=is_managed_update)

        return True


def process_manifest_for_key(manifest, manifest_key, installinfo,
                             parentcatalogs=None):
    """Processes keys in manifests to build the lists of items to install and
    remove.

    Can be recursive if manifests include other manifests.
    Probably doesn't handle circular manifest references well.

    manifest can be a path to a manifest file or a dictionary object.
    """
    if isinstance(manifest, basestring):
        display.display_debug1(
            "** Processing manifest %s for %s" %
            (os.path.basename(manifest), manifest_key))
        manifestdata = manifestutils.get_manifest_data(manifest)
    else:
        manifestdata = manifest
        manifest = 'embedded manifest'

    cataloglist = manifestdata.get('catalogs')
    if cataloglist:
        catalogs.get_catalogs(cataloglist)
    elif parentcatalogs:
        cataloglist = parentcatalogs

    if not cataloglist:
        display.display_warning('Manifest %s has no catalogs', manifest)
        return

    for item in manifestdata.get('included_manifests', []):
        nestedmanifestpath = manifestutils.get_manifest(item)
        if not nestedmanifestpath:
            raise manifestutils.ManifestException
        if processes.stop_requested():
            return {}
        process_manifest_for_key(nestedmanifestpath, manifest_key,
                                 installinfo, cataloglist)

    conditionalitems = manifestdata.get('conditional_items', [])
    if conditionalitems:
        display.display_debug1(
            '** Processing conditional_items in %s', manifest)
    # conditionalitems should be an array of dicts
    # each dict has a predicate; the rest consists of the
    # same keys as a manifest
    for item in conditionalitems:
        try:
            predicate = item['condition']
        except (AttributeError, KeyError):
            display.display_warning(
                'Missing predicate for conditional_item %s', item)
            continue
        except BaseException:
            display.display_warning(
                'Conditional item is malformed: %s', item)
            continue
        if info.predicate_evaluates_as_true(
                predicate, additional_info={'catalogs': cataloglist}):
            conditionalmanifest = item
            process_manifest_for_key(
                conditionalmanifest, manifest_key, installinfo, cataloglist)

    for item in manifestdata.get(manifest_key, []):
        if processes.stop_requested():
            return {}
        if manifest_key == 'managed_installs':
            dummy_result = process_install(item, cataloglist, installinfo)
        elif manifest_key == 'managed_updates':
            process_managed_update(item, cataloglist, installinfo)
        elif manifest_key == 'optional_installs':
            process_optional_install(item, cataloglist, installinfo)
        elif manifest_key == 'managed_uninstalls':
            dummy_result = process_removal(item, cataloglist, installinfo)
        elif manifest_key == 'featured_items':
            installinfo['featured_items'].append(item)


def process_removal(manifestitem, cataloglist, installinfo):
    """Processes a manifest item; attempts to determine if it
    needs to be removed, and if it can be removed.

    Unlike installs, removals aren't really version-specific -
    If we can figure out how to remove the currently installed
    version, we do, unless the admin specifies a specific version
    number in the manifest. In that case, we only attempt a
    removal if the version installed matches the specific version
    in the manifest.

    Any items dependent on the given item need to be removed first.
    Items to be removed are added to installinfo['removals'].

    Calls itself recursively as it processes dependencies.
    Returns a boolean; when processing dependencies, a false return
    will stop the removal of a dependent item.
    """
    def get_receipts_to_remove(item):
        """Returns a list of receipts to remove for item"""
        name = item['name']
        pkgdata = catalogs.analyze_installed_pkgs()
        if name in pkgdata['receipts_for_name']:
            return pkgdata['receipts_for_name'][name]
        return []

    manifestitemname_withversion = os.path.split(manifestitem)[1]
    display.display_debug1(
        '* Processing manifest item %s for removal' %
        manifestitemname_withversion)

    (manifestitemname, includedversion) = catalogs.split_name_and_version(
        manifestitemname_withversion)

    # have we processed this already?
    if manifestitemname in [catalogs.split_name_and_version(item)[0]
                            for item in installinfo['processed_installs']]:
        display.display_warning(
            'Will not attempt to remove %s because some version of it is in '
            'the list of managed installs, or it is required by another'
            ' managed install.', manifestitemname)
        return False
    elif manifestitemname in installinfo['processed_uninstalls']:
        display.display_debug1(
            '%s has already been processed for removal.', manifestitemname)
        return True
    else:
        installinfo['processed_uninstalls'].append(manifestitemname)

    infoitems = []
    if includedversion:
        # a specific version was specified
        item_pl = catalogs.get_item_detail(
            manifestitemname, cataloglist, includedversion)
        if item_pl:
            infoitems.append(item_pl)
    else:
        # get all items matching the name provided
        infoitems = catalogs.get_all_items_with_name(
            manifestitemname, cataloglist)

    if not infoitems:
        display.display_warning(
            'Could not process item %s for removal. No pkginfo found in '
            'catalogs: %s ', manifestitemname, ', '.join(cataloglist))
        return False

    install_evidence = False
    for item in infoitems:
        display.display_debug2('Considering item %s-%s for removal info',
                               item['name'], item['version'])
        if installationstate.evidence_this_is_installed(item):
            install_evidence = True
            break
        else:
            display.display_debug2(
                '%s-%s not installed.', item['name'], item['version'])

    if not install_evidence:
        display.display_detail(
            '%s doesn\'t appear to be installed.', manifestitemname_withversion)
        iteminfo = {}
        iteminfo['name'] = manifestitemname
        iteminfo['installed'] = False
        installinfo['removals'].append(iteminfo)
        return True

    # if we get here, install_evidence is true, and item
    # holds the item we found install evidence for, so we
    # should use that item to do the removal
    uninstall_item = None
    packages_to_remove = []
    # check for uninstall info
    # and grab the first uninstall method we find.
    if item.get('uninstallable') and 'uninstall_method' in item:
        uninstallmethod = item['uninstall_method']
        if uninstallmethod == 'removepackages':
            packages_to_remove = get_receipts_to_remove(item)
            if packages_to_remove:
                uninstall_item = item
        elif uninstallmethod.startswith('Adobe'):
            # Adobe CS3/CS4/CS5/CS6/CC product
            uninstall_item = item
        elif uninstallmethod in ['remove_copied_items',
                                 'remove_app',
                                 'uninstall_script',
                                 'remove_profile']:
            uninstall_item = item
        else:
            # uninstall_method is a local script.
            # Check to see if it exists and is executable
            if os.path.exists(uninstallmethod) and \
               os.access(uninstallmethod, os.X_OK):
                uninstall_item = item

    if not uninstall_item:
        # the uninstall info for the item couldn't be matched
        # to what's on disk
        display.display_warning('Could not find uninstall info for %s.',
                                manifestitemname_withversion)
        return False

    # if we got this far, we have enough info to attempt an uninstall.
    # the pkginfo is in uninstall_item
    # Now check for dependent items
    #
    # First, look through catalogs for items that are required by this item;
    # if any are installed, we need to remove them as well
    #
    # still not sure how to handle references to specific versions --
    # if another package says it requires SomePackage--1.0.0.0.0
    # and we're supposed to remove SomePackage--1.0.1.0.0... what do we do?
    #
    dependentitemsremoved = True

    uninstall_item_name = uninstall_item.get('name')
    uninstall_name_w_version = (
        '%s-%s' % (uninstall_item.get('name'), uninstall_item.get('version')))
    alt_uninstall_name_w_version = (
        '%s--%s' % (uninstall_item.get('name'), uninstall_item.get('version')))
    processednames = []
    for catalogname in cataloglist:
        if not catalogname in catalogs.catalogs():
            # in case the list refers to a non-existent catalog
            continue
        for item_pl in catalogs.catalogs()[catalogname]['items']:
            name = item_pl.get('name')
            if name not in processednames:
                if 'requires' in item_pl:
                    if (uninstall_item_name in item_pl['requires'] or
                            uninstall_name_w_version
                            in item_pl['requires'] or
                            alt_uninstall_name_w_version
                            in item_pl['requires']):
                        display.display_debug1(
                            '%s requires %s, checking to see if it\'s '
                            'installed...', item_pl.get('name'),
                            manifestitemname)
                        if installationstate.evidence_this_is_installed(
                                item_pl):
                            display.display_detail(
                                '%s requires %s. %s must be removed as well.',
                                item_pl.get('name'), manifestitemname,
                                item_pl.get('name'))
                            success = process_removal(
                                item_pl.get('name'), cataloglist, installinfo)
                            if not success:
                                dependentitemsremoved = False
                                break
                # record this name so we don't process it again
                processednames.append(name)

    if not dependentitemsremoved:
        display.display_warning('Will not attempt to remove %s because could '
                                'not remove all items dependent on it.',
                                manifestitemname_withversion)
        return False

    # Finally! We can record the removal information!
    iteminfo = {}
    iteminfo['name'] = uninstall_item.get('name', '')
    iteminfo['display_name'] = uninstall_item.get('display_name', '')
    iteminfo['description'] = 'Will be removed.'

    # we will ignore the unattended_uninstall key if the item needs a restart
    # or logout...
    if (uninstall_item.get('unattended_uninstall') or
            uninstall_item.get('forced_uninstall')):
        if uninstall_item.get('RestartAction', 'None') != 'None':
            display.display_warning(
                'Ignoring unattended_uninstall key for %s '
                'because RestartAction is %s.',
                uninstall_item['name'],
                uninstall_item.get('RestartAction'))
        else:
            iteminfo['unattended_uninstall'] = True

    # some keys we'll copy if they exist
    optional_keys = ['blocking_applications',
                     'installs',
                     'requires',
                     'update_for',
                     'payloads',
                     'preuninstall_script',
                     'postuninstall_script',
                     'apple_item',
                     'category',
                     'developer',
                     'icon_name',
                     'PayloadIdentifier']
    for key in optional_keys:
        if key in uninstall_item:
            iteminfo[key] = uninstall_item[key]

    if 'apple_item' not in iteminfo:
        # admin did not explicitly mark this item; let's determine if
        # it's from Apple
        if is_apple_item(item_pl):
            iteminfo['apple_item'] = True

    if packages_to_remove:
        # remove references for each package
        packages_to_really_remove = []
        for pkg in packages_to_remove:
            display.display_debug1('Considering %s for removal...', pkg)
            # find pkg in pkgdata['pkg_references'] and remove the reference
            # so we only remove packages if we're the last reference to it
            pkgdata = catalogs.analyze_installed_pkgs()
            if pkg in pkgdata['pkg_references']:
                display.display_debug1('%s references are: %s', pkg,
                                       pkgdata['pkg_references'][pkg])
                if iteminfo['name'] in pkgdata['pkg_references'][pkg]:
                    pkgdata['pkg_references'][pkg].remove(iteminfo['name'])
                    if len(pkgdata['pkg_references'][pkg]) == 0:
                        display.display_debug1(
                            'Adding %s to removal list.', pkg)
                        packages_to_really_remove.append(pkg)
            else:
                # This shouldn't happen
                display.display_warning(
                    'pkg id %s missing from pkgdata', pkg)
        if packages_to_really_remove:
            iteminfo['packages'] = packages_to_really_remove
        else:
            # no packages that belong to this item only.
            display.display_warning('could not find unique packages to remove '
                                    'for %s', iteminfo['name'])
            return False

    iteminfo['uninstall_method'] = uninstallmethod
    if uninstallmethod.startswith('Adobe'):
        if (uninstallmethod == "AdobeCS5AAMEEPackage" and
                'adobe_install_info' in item):
            iteminfo['adobe_install_info'] = item['adobe_install_info']
        else:
            if 'uninstaller_item_location' in item:
                location = uninstall_item['uninstaller_item_location']
            else:
                location = uninstall_item['installer_item_location']
            try:
                download.download_installeritem(
                    item, installinfo, uninstalling=True)
                filename = os.path.split(location)[1]
                iteminfo['uninstaller_item'] = filename
                iteminfo['adobe_package_name'] = uninstall_item.get(
                    'adobe_package_name', '')
            except fetch.PackageVerificationError:
                display.display_warning(
                    'Can\'t uninstall %s because the integrity check '
                    'failed.', iteminfo['name'])
                return False
            except fetch.Error, errmsg:
                display.display_warning(
                    'Failed to download the uninstaller for %s because %s',
                    iteminfo['name'], errmsg)
                return False
    elif uninstallmethod == 'remove_copied_items':
        iteminfo['items_to_remove'] = item.get('items_to_copy', [])
    elif uninstallmethod == 'remove_app':
        if uninstall_item.get('installs', None):
            iteminfo['remove_app_info'] = uninstall_item['installs'][0]
    elif uninstallmethod == 'uninstall_script':
        iteminfo['uninstall_script'] = item.get('uninstall_script', '')

    # before we add this removal to the list,
    # check for installed updates and add them to the
    # removal list as well:
    update_list = catalogs.look_for_updates(uninstall_item_name, cataloglist)
    update_list.extend(catalogs.look_for_updates(
        uninstall_name_w_version, cataloglist))
    update_list.extend(catalogs.look_for_updates(
        alt_uninstall_name_w_version, cataloglist))
    for update_item in update_list:
        # call us recursively...
        dummy_result = process_removal(update_item, cataloglist, installinfo)

    # finish recording info for this removal
    iteminfo['installed'] = True
    iteminfo['installed_version'] = uninstall_item.get('version')
    if 'RestartAction' in uninstall_item:
        iteminfo['RestartAction'] = uninstall_item['RestartAction']
    installinfo['removals'].append(iteminfo)
    display.display_detail(
        'Removal of %s added to ManagedInstaller tasks.',
        manifestitemname_withversion)
    return True


if __name__ == '__main__':
    print 'This is a library of support tools for the Munki Suite.'<|MERGE_RESOLUTION|>--- conflicted
+++ resolved
@@ -182,12 +182,6 @@
         return
 
     is_currently_installed = installationstate.some_version_installed(item_pl)
-<<<<<<< HEAD
-    if is_currently_installed and unused_software.should_be_removed(item_pl):
-        process_removal(manifestitem, cataloglist, installinfo)
-        manifestutils.remove_from_selfserve_installs(manifestitem)
-        return
-=======
     needs_update = False
     if is_currently_installed:
         if unused_software.should_be_removed(item_pl):
@@ -230,7 +224,6 @@
                 item_pl['note'] = ('Requires macOS version %s.'
                                    % item_pl['minimum_os_version'])
                 item_pl['update_available'] = True
->>>>>>> e13c21e2
 
     # if we get to this point we can add this item
     # to the list of optional installs
