--- conflicted
+++ resolved
@@ -1125,29 +1125,6 @@
     func load_page(_ url_fragment: String) {
         // Tells the WebView to load the appropriate page
         msc_debug_log("load_page request for \(url_fragment)")
-<<<<<<< HEAD
-
-        let baseURL = URL(fileURLWithPath: htmlDir).standardizedFileURL
-        let requestURL = baseURL.appendingPathComponent(url_fragment).standardizedFileURL
-        
-        let baseComponents = baseURL.pathComponents
-        let requestComponents = requestURL.pathComponents
-
-        guard requestComponents.starts(with: baseComponents) else {
-            msc_debug_log("Attempt to access file outside htmlDir: \(url_fragment)")
-            // since error.html doesn't exist, this ends up triggering buildItemNotFoundPage()
-            let errorURL = baseURL.appendingPathComponent("error.html")
-            webView.load(URLRequest(url: errorURL))
-            return
-        }
-        
-        let request = URLRequest(
-            url: requestURL,
-            cachePolicy: .reloadIgnoringLocalCacheData,
-            timeoutInterval: 10.0
-        )
-        
-=======
         var request: URLRequest
         
         if let components = URLComponents(string: url_fragment),
@@ -1182,7 +1159,6 @@
             )
         }
 
->>>>>>> e6f49cf6
         webView.load(request)
         
         if url_fragment == "updates.html" {
