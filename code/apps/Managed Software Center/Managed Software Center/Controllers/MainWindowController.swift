//
//  MainWindowController.swift
//  Managed Software Center
//
//  Created by Greg Neagle on 6/29/18.
//  Copyright © 2018-2020 The Munki Project. All rights reserved.
//

import Cocoa
import WebKit


class MainWindowController: NSWindowController, NSWindowDelegate, WKNavigationDelegate, WKScriptMessageHandler {
    
    var _alertedUserToOutstandingUpdates = false
    var _update_in_progress = false
    var managedsoftwareupdate_task = ""
    var cached_self_service = SelfService()
    var alert_controller = MSCAlertController()
    var htmlDir = ""
    var wkContentController = WKUserContentController()
    
    let items = [["title": "Software", "icon": "AllItemsTemplate"],
                 ["title": "Categories", "icon": "toolbarCategoriesTemplate"],
                 ["title": "My Items", "icon": "MyStuffTemplate"],
                 ["title": "Updates", "icon": "updatesTemplate"]]
    
    // status properties
    var _status_title = ""
    var stop_requested = false
    var user_warned_about_extra_updates = false
    var should_filter_apple_updates = false
    var forceFrontmost = false
    
    var backdropWindows: [NSWindow] = []
    
    // Cocoa UI binding properties
    
    @IBOutlet weak var updateButtonCell: MSCToolbarButtonCell!
    
    @IBOutlet weak var navigateBackButton: NSButton!
    @IBOutlet weak var navigateForwardButton: NSButton!
    @IBOutlet weak var progressSpinner: NSProgressIndicator!
    
    @IBOutlet weak var searchField: NSSearchField!
    
    @IBOutlet weak var sidebar: NSOutlineView!
    
    @IBOutlet weak var webViewPlaceholder: NSView!
    var webView: WKWebView!
    
    override func windowDidLoad() {
        super.windowDidLoad()

    }
    
    @objc private func onItemClicked() {
        if 0 ... items.count ~= sidebar.clickedRow {
            switch sidebar.clickedRow {
            case 0:
                loadAllSoftwarePage(self)
            case 1:
                loadCategoriesPage(self)
            case 2:
                loadMyItemsPage(self)
            case 3:
                loadUpdatesPage(self)
            default:
                loadUpdatesPage(self)
            }
        }
    }
    
    func appShouldTerminate() -> NSApplication.TerminateReply {
        // called by app delegate
        // when it receives applicationShouldTerminate:
        if getUpdateCount() == 0 {
            // no pending updates
            return .terminateNow
        }
        if !should_filter_apple_updates && appleUpdatesRequireRestartOnMojaveAndUp() {
            if shouldAggressivelyNotifyAboutAppleUpdates(days: 2) {
                if !currentPageIsUpdatesPage() {
                    loadUpdatesPage(self)
                }
                alert_controller.alertToAppleUpdates()
                should_filter_apple_updates = true
                return .terminateCancel
            }
        }
        if currentPageIsUpdatesPage() {
            if (!thereAreUpdatesToBeForcedSoon() && !shouldAggressivelyNotifyAboutMunkiUpdates()) {
                // We're already at the updates view, so user is aware of the
                // pending updates, so OK to just terminate
                // (unless there are some updates to be forced soon)
                return .terminateNow
            }
            if _alertedUserToOutstandingUpdates {
                if (thereAreUpdatesToBeForcedSoon() || shouldAggressivelyNotifyAboutMunkiUpdates()) {
                    // user keeps avoiding; let's try at next logout or restart
                    writeInstallAtStartupFlagFile(skipAppleUpdates: false)
                }
                return .terminateNow
            }
        }
        // we have pending updates and we have not yet warned the user
        // about them
        alert_controller.alertToPendingUpdates(self)
        return .terminateCancel
    }
    
    func currentPageIsUpdatesPage() -> Bool {
        // return true if current tab selected is Updates
        return sidebar.selectedRow == 3
    }

    func newTranslucentWindow(screen: NSScreen) -> NSWindow {
        // makes a translucent masking window we use to prevent interaction with
        // other apps
        var windowRect = screen.frame
        windowRect.origin = NSMakePoint(0.0, 0.0)
        let thisWindow = NSWindow(
            contentRect: windowRect,
            styleMask: .borderless,
            backing: .buffered,
            defer: false,
            screen: screen
        )
        thisWindow.level = .normal
        thisWindow.backgroundColor = NSColor.black.withAlphaComponent(0.50)
        thisWindow.isOpaque = false
        thisWindow.ignoresMouseEvents = false
        thisWindow.alphaValue = 0.0
        thisWindow.orderFrontRegardless()
        thisWindow.animator().alphaValue = 1.0
        return thisWindow
    }
    
    func displayBackdropWindows() {
        for screen in NSScreen.screens {
            let newWindow = newTranslucentWindow(screen: screen)
            // add to our backdropWindows array so a reference stays around
            backdropWindows.append(newWindow)
        }
    }
    
    func makeUsUnobnoxious() {
        // reverse all the obnoxious changes
        msc_log("msc", "end_obnoxious_mode")
        
        let options = NSApplication.PresentationOptions([])
        NSApp.presentationOptions = options
        
        for window in self.backdropWindows {
            window.orderOut(self)
        }
        if let window = self.window {
            window.collectionBehavior = .fullScreenPrimary
            window.styleMask = [.titled, .fullSizeContentView, .closable, .miniaturizable, .resizable]
            window.level = .normal
        }
        self.forceFrontmost = false
        // enable/disable controls as needed
        enableOrDisableSoftwareViewControls()
    }
    
    func makeUsObnoxious() {
        // makes this app and window impossible(?)/difficult to ignore
        msc_log("msc", "start_obnoxious_mode")
        
        // make it very difficult to switch away from this app
        let options = NSApplication.PresentationOptions([.hideDock, .disableHideApplication, .disableProcessSwitching, .disableForceQuit])
        NSApp.presentationOptions = options
        
        // alter some window properties to make the window harder to ignore
        if let window = self.window {
            window.center()
            window.collectionBehavior = .fullScreenNone
            window.styleMask = [.titled, .fullSizeContentView, .closable]
            window.level = .floating
        }
        
        // disable all of the other controls
        searchField.isEnabled = false
//        findMenuItem.isEnabled = false
//        softwareMenuItem.isEnabled = false
//        categoriesMenuItem.isEnabled = false
//        myItemsMenuItem.isEnabled = false
        self.sidebar.isEnabled = false
        
        // set flag to cause us to always be brought to front
        self.forceFrontmost = true
        
        // create translucent windows to mask all other apps
        displayBackdropWindows()
    }
    
    func weShouldBeObnoxious() -> Bool {
        // returns a Bool to let us know if we should enter obnoxiousMode
        if thereAreUpdatesToBeForcedSoon() {
            return true
        }
        if shouldAggressivelyNotifyAboutMunkiUpdates() {
            return true
        }
        if shouldAggressivelyNotifyAboutAppleUpdates() {
            if userIsAdmin() || !userMustBeAdminToInstallAppleUpdates() {
                // only be obnoxious if the user can actually _do_ something
                return true
            }
        }
        return false
    }
    
    func loadInitialView() {
        // Called by app delegate from applicationDidFinishLaunching:
        enableOrDisableSoftwareViewControls()
        let optional_items = getOptionalInstallItems()
        if optional_items.isEmpty || getUpdateCount() > 0 || !getProblemItems().isEmpty {
            loadUpdatesPage(self)
        } else {
            loadAllSoftwarePage(self)
        }
        displayUpdateCount()
        cached_self_service = SelfService()
    }

    func toolBarItemIsHighlighted(_ item: NSToolbarItem) -> Bool {
        if let button = item.view as? NSButton {
            return (button.state == .on)
        }
        return false
    }

    func setHighlightFor(item: NSToolbarItem, doHighlight: Bool) {
        if let button = item.view as? NSButton {
            button.state = (doHighlight ? .on : .off)
        }
    }
    
    func highlightToolbarButtons(_ nameToHighlight: String) {
        for (index, item) in items.enumerated() {
            if nameToHighlight == item["title"] {
                sidebar.selectRowIndexes(IndexSet(integer: index), byExtendingSelection: false)
            }
        }
        
    }
    
    func enableOrDisableSoftwareViewControls() {
        // Disable or enable the controls that let us view optional items
        let enabled_state = (getOptionalInstallItems().count > 0)
        searchField.isEnabled = enabled_state
    }
    
    func munkiStatusSessionEnded(withStatus sessionResult: Int, errorMessage: String) {
        // Called by StatusController when a Munki session ends
        msc_debug_log("MunkiStatus session ended: \(sessionResult)")
        if !errorMessage.isEmpty {
            msc_debug_log("MunkiStatus session error message: \(errorMessage)")
        }
        msc_debug_log("MunkiStatus session type: \(managedsoftwareupdate_task)")
        let tasktype = managedsoftwareupdate_task
        managedsoftwareupdate_task = ""
        _update_in_progress = false
        
        // The managedsoftwareupdate run will have changed state preferences
        // in ManagedInstalls.plist. Load the new values.
        reloadPrefs()
        if tasktype ==  "" {
            // probably a background session, but not one initiated by the user here
            resetAndReload()
            return
        }
        let lastCheckResult = pref("LastCheckResult") as? Int ?? 0
        if sessionResult != 0 || lastCheckResult < 0 {
            var alertMessageText = NSLocalizedString(
                "Update check failed", comment: "Update Check Failed title")
            var detailText = ""
            if tasktype == "installwithnologout" {
                msc_log("MSC", "cant_update", msg: "Install session failed")
                alertMessageText = NSLocalizedString(
                    "Install session failed", comment: "Install Session Failed title")
            }
            if sessionResult == -1 {
                // connection was dropped unexpectedly
                msc_log("MSC", "cant_update", msg: "unexpected process end")
                detailText = NSLocalizedString(
                    ("There is a configuration problem with the managed " +
                     "software installer. The process ended unexpectedly. " +
                     "Contact your systems administrator."),
                    comment: "Unexpected Session End message")
            } else if sessionResult == -2 {
                // session never started
                msc_log("MSC", "cant_update", msg: "process did not start")
                detailText = NSLocalizedString(
                    ("There is a configuration problem with the managed " +
                     "software installer. Could not start the process. " +
                     "Contact your systems administrator."),
                    comment: "Could Not Start Session message")
            } else if lastCheckResult == -1 {
                // server not reachable
                msc_log("MSC", "cant_update", msg: "cannot contact server")
                detailText = NSLocalizedString(
                    ("Managed Software Center cannot contact the update " +
                     "server at this time.\n" +
                     "Try again later. If this situation continues, " +
                     "contact your systems administrator."),
                    comment: "Cannot Contact Server detail")
            } else if lastCheckResult == -2 {
                // preflight failed
                msc_log("MSC", "cant_update", msg: "failed preflight")
                detailText = NSLocalizedString(
                    ("Managed Software Center cannot check for updates now.\n" +
                     "Try again later. If this situation continues, " +
                     "contact your systems administrator."),
                    comment: "Failed Preflight Check detail")
            }
            if !errorMessage.isEmpty {
                detailText = "\(detailText)\n\n\(errorMessage)"
            }
            // show the alert sheet
            if let thisWindow = self.window {
                thisWindow.makeKeyAndOrderFront(self)
                if let attachedSheet = thisWindow.attachedSheet {
                    // there's an existing sheet open; close it first
                    thisWindow.endSheet(attachedSheet)
                }
            }
            let alert = NSAlert()
            alert.messageText = alertMessageText
            alert.informativeText = detailText
            alert.addButton(withTitle: NSLocalizedString("OK", comment:"OK button title"))
            alert.beginSheetModal(for: self.window!, completionHandler: { (modalResponse) -> Void in
                self.resetAndReload()
            })
            return
        }
        if tasktype == "checktheninstall" {
            clearMunkiItemsCache()
            // possibly check again if choices have changed
            updateNow()
            return
        }
        
        // all done checking and/or installing: display results
        resetAndReload()
        
        if updateCheckNeeded() {
            // more stuff pending? Let's do it...
            updateNow()
        }
    }
            
    func resetAndReload() {
        // Clear cached values, reload from disk. Display any changes.
        // Typically called soon after a managedsoftwareupdate session completes
        msc_debug_log("resetAndReload method called")
        // need to clear out cached data
        clearMunkiItemsCache()
        // recache SelfService choices
        cached_self_service = SelfService()
        // copy any new custom client resources
        get_custom_resources()
        // pending updates may have changed
        _alertedUserToOutstandingUpdates = false
        // enable/disable controls as needed
        enableOrDisableSoftwareViewControls()
        // what page are we currently viewing?
        let page_url = webView.url
        let filename = page_url?.lastPathComponent ?? ""
        let name = (filename as NSString).deletingPathExtension
        let key = name.components(separatedBy: "-")[0]
        switch key {
        case "detail", "updatedetail":
            // item detail page; just rebuild and reload it
            load_page(filename)
        case "category", "filter", "developer":
            // optional item list page
            updateListPage()
        case "categories":
            // categories page
            updateCategoriesPage()
        case "myitems":
            // my items page
            updateMyItemsPage()
        case "updates":
            // updates page; just rebuild and reload it
            load_page("updates.html")
            if !shouldAggressivelyNotifyAboutMunkiUpdates() {
                _alertedUserToOutstandingUpdates = true
            }
        default:
            // should never get here
            msc_debug_log("Unexpected value for page name: \(filename)")
        }
        // update count might have changed
        displayUpdateCount()
    }
    
    // Begin NSWindowDelegate methods
    
    func windowShouldClose(_ sender: NSWindow) -> Bool {
        // NSWindowDelegate method called when user closes a window
        // for us, closing the main window should be the same as quitting
        NSApp.terminate(self)
        return false
    }
    
    func windowDidBecomeMain(_ notification: Notification) {
        // Our window was activated, make sure controls enabled as needed
        sidebar.action = #selector(onItemClicked)
    }
    
    func windowDidResignMain(_ notification: Notification) {
        // Our window was deactivated, make sure controls enabled as needed
    }
    
    // End NSWindowDelegate methods
    
    func userContentController(_ userContentController: WKUserContentController, didReceive message: WKScriptMessage) {
        // react to messages set to us by JavaScript
        print("Got message from JavaScript: \(message.name)")
        if message.name == "installButtonClicked" {
            installButtonClicked()
        }
        if message.name == "myItemsButtonClicked" {
            if let item_name = message.body as? String {
                myItemsActionButtonClicked(item_name)
            }
        }
        if message.name == "actionButtonClicked" {
            if let item_name = message.body as? String {
                actionButtonClicked(item_name)
            }
        }
        if message.name == "changeSelectedCategory" {
            if let category_name = message.body as? String {
                changeSelectedCategory(category_name)
            }
        }
        if message.name == "updateOptionalInstallButtonClicked" {
            if let item_name = message.body as? String {
                updateOptionalInstallButtonClicked(item_name)
            }
        }
        if message.name == "updateOptionalInstallButtonFinishAction" {
            if let item_name = message.body as? String {
                updateOptionalInstallButtonFinishAction(item_name)
            }
        }
        if message.name == "openExternalLink" {
            if let link = message.body as? String {
                openExternalLink(link)
            }
        }
    }
    
    func addJSmessageHandlers() {
        // define messages JavaScript can send us
        wkContentController.add(self, name: "openExternalLink")
        wkContentController.add(self, name: "installButtonClicked")
        wkContentController.add(self, name: "myItemsButtonClicked")
        wkContentController.add(self, name: "actionButtonClicked")
        wkContentController.add(self, name: "changeSelectedCategory")
        wkContentController.add(self, name: "updateOptionalInstallButtonClicked")
        wkContentController.add(self, name: "updateOptionalInstallButtonFinishAction")
    }

    func insertWebView() {
        // replace our webview placeholder with the real one
        if let superview = webViewPlaceholder.superview {
            // define webview configuration
            let webConfiguration = WKWebViewConfiguration()
            addJSmessageHandlers()
            webConfiguration.userContentController = wkContentController
            webConfiguration.preferences.javaScriptEnabled = true
            webConfiguration.preferences.javaEnabled = false
            if UserDefaults.standard.bool(forKey: "developerExtrasEnabled") {
                webConfiguration.preferences.setValue(true, forKey: "developerExtrasEnabled")
            }
            // init our webview
            let replacementWebView = MSCWebView(frame: webViewPlaceholder.frame, configuration: webConfiguration)
            replacementWebView.autoresizingMask = webViewPlaceholder.autoresizingMask
            replacementWebView.allowsBackForwardNavigationGestures = false
            replacementWebView.setValue(false, forKey: "drawsBackground")
            // replace the placeholder in the window view with the real webview
            superview.replaceSubview(webViewPlaceholder, with: replacementWebView)
            webView = replacementWebView
        }
    }
    
    override func awakeFromNib() {
        // Stuff we need to initialize when we start
        super.awakeFromNib()
        insertWebView()
        webView.navigationDelegate = self
        setNoPageCache()
        alert_controller = MSCAlertController()
        alert_controller.window = self.window
        htmlDir = html_dir()
        registerForNotifications()
    }
    
    func registerForNotifications() {
        // register for notification messages
        let nc = DistributedNotificationCenter.default()
        // register for notification if user switches to/from Dark Mode
        nc.addObserver(self,
                       selector: #selector(self.interfaceThemeChanged(_:)),
                       name: NSNotification.Name(
                        rawValue: "AppleInterfaceThemeChangedNotification"),
                       object: nil,
                       suspensionBehavior: .deliverImmediately)
        // register for notification if available updates change
        nc.addObserver(self,
                       selector: #selector(self.updateAvailableUpdates(_:)),
                       name: NSNotification.Name(
                            rawValue: "com.googlecode.munki.managedsoftwareupdate.updateschanged"),
                       object: nil,
                       suspensionBehavior: .deliverImmediately)
        //register for notification to display a logout warning
        // from the logouthelper
        nc.addObserver(self,
                       selector: #selector(self.forcedLogoutWarning(_:)),
                       name: NSNotification.Name(
                            rawValue: "com.googlecode.munki.ManagedSoftwareUpdate.logoutwarn"),
                       object: nil,
                       suspensionBehavior: .deliverImmediately)
    }
    
    @objc func interfaceThemeChanged(_ notification: Notification) {
        // Called when user switches to/from Dark Mode
        let interface_theme = interfaceTheme()
        // call JavaScript in the webview to update the appearance CSS
        webView.evaluateJavaScript("changeAppearanceModeTo('\(interface_theme)')")
    }
    
    @objc func updateAvailableUpdates(_ notification: Notification) {
        // If a Munki session is not in progress (that we know of) and
        // we get a updateschanged notification, resetAndReload
        msc_debug_log("Managed Software Center got update notification")
        if !_update_in_progress {
            resetAndReload()
        }
    }
    
    @objc func forcedLogoutWarning(_ notification: Notification) {
        // Received a logout warning from the logouthelper for an
        // upcoming forced install
        msc_debug_log("Managed Software Center got forced logout warning")
        // got a notification of an upcoming forced install
        // switch to updates view, then display alert
        loadUpdatesPage(self)
        alert_controller.forcedLogoutWarning(notification)
    }
    
    @objc func checkForUpdates(suppress_apple_update_check: Bool = false) {
        // start an update check session
        if _update_in_progress {
            return
        }
        do {
            try startUpdateCheck(suppress_apple_update_check)
        } catch {
            munkiStatusSessionEnded(withStatus: -2, errorMessage: "\(error)")
            return
        }
        _update_in_progress = true
        should_filter_apple_updates = false
        displayUpdateCount()
        managedsoftwareupdate_task = "manualcheck"
        if let status_controller = (NSApp.delegate as? AppDelegate)?.statusController {
            status_controller.startMunkiStatusSession()
        }
        markRequestedItemsAsProcessing()
    }
    
    @IBAction func reloadPage(_ sender: Any) {
        // User selected Reload page menu item. Reload the page and kick off an updatecheck
        msc_log("user", "reload_page_menu_item_selected")
        checkForUpdates()
        URLCache.shared.removeAllCachedResponses()
        webView.reload(sender)
    }
    
    func kickOffInstallSession() {
        // start an update install/removal session
        
        // check for need to logout, restart, firmware warnings
        // warn about blocking applications, etc...
        // then start an update session
        if updatesRequireRestart() || updatesRequireLogout() {
            if !currentPageIsUpdatesPage() {
                // switch to updates view
                loadUpdatesPage(self)
            } else {
                // we're already displaying the available updates
                _alertedUserToOutstandingUpdates = true
            }
            // warn about need to logout or restart
            alert_controller.confirmUpdatesAndInstall()
        } else {
            if alert_controller.alertedToBlockingAppsRunning() {
                loadUpdatesPage(self)
                return
            }
            if alert_controller.alertedToRunningOnBatteryAndCancelled() {
                loadUpdatesPage(self)
                return
            }
            managedsoftwareupdate_task = ""
            msc_log("user", "install_without_logout")
            _update_in_progress = true
            displayUpdateCount()
            if let status_controller = (NSApp.delegate as? AppDelegate)?.statusController {
                status_controller._status_message = NSLocalizedString(
                    "Updating...", comment: "Updating message")
            }
            do {
                try justUpdate()
            } catch {
                msc_debug_log("Error starting install session: \(error)")
                munkiStatusSessionEnded(withStatus: -2, errorMessage: "\(error)")
            }
            managedsoftwareupdate_task = "installwithnologout"
            if let status_controller = (NSApp.delegate as? AppDelegate)?.statusController {
                status_controller.startMunkiStatusSession()
            }
            markPendingItemsAsInstalling()
        }
    }
    
    func markPendingItemsAsInstalling() {
        // While an install/removal session is happening, mark optional items
        // that are being installed/removed with the appropriate status
        msc_debug_log("marking pendingItems as installing")
        let install_info = getInstallInfo()
        let managed_installs = install_info["managed_installs"] as? [PlistDict] ?? [PlistDict]()
        let removals = install_info["removals"] as? [PlistDict] ?? [PlistDict]()
        let items_to_be_installed_names = managed_installs.filter(
            {$0["name"] != nil}).map({$0["name"] as! String})
        let items_to_be_removed_names = removals.filter(
            {$0["name"] != nil}).map({$0["name"] as! String})
        for name in items_to_be_installed_names {
            // remove names for user selections since we are installing
            user_install_selections.remove(name)
        }
        for name in items_to_be_removed_names {
            // remove names for user selections since we are removing
            user_removal_selections.remove(name)
        }
        for item in getOptionalInstallItems() {
            var new_status = ""
            if let name = item["name"] as? String {
                if items_to_be_installed_names.contains(name) {
                    msc_debug_log("Setting status for \(name) to \"installing\"")
                    new_status = "installing"
                } else if items_to_be_removed_names.contains(name) {
                    msc_debug_log("Setting status for \(name) to \"removing\"")
                    new_status = "removing"
                }
            }
            if !new_status.isEmpty {
                item["status"] = new_status
                updateDOMforOptionalItem(item)
            }
        }
    }
    
    func markRequestedItemsAsProcessing() {
        // When an update check session is happening, mark optional items
        // that have been requested as processing
        msc_debug_log("marking requested items as processing")
        for item in getOptionalInstallItems() {
            var new_status = ""
            let name = item["name"] as? String ?? ""
            if item["status"] as? String == "install-requested" {
                msc_debug_log("Setting status for \(name) to \"downloading\"")
                new_status = "downloading"
            } else if item["status"] as? String == "removal-requested" {
                msc_debug_log("Setting status for \(name) to \"preparing-removal\"")
                new_status = "preparing-removal"
            }
            if !new_status.isEmpty {
                item["status"] = new_status
                updateDOMforOptionalItem(item)
            }
        }
    }
    
    func updateNow() {
        /* If user has added to/removed from the list of things to be updated,
         run a check session. If there are no more changes, proceed to an update
         installation session if items to be installed/removed are exclusively
         those selected by the user in this session */
        if stop_requested {
            // reset the flag
            stop_requested = false
            resetAndReload()
            return
        }
        if updateCheckNeeded() {
            // any item status changes that require an update check?
            msc_debug_log("updateCheck needed")
            msc_log("user", "check_then_install_without_logout")
            // since we are just checking for changed self-service items
            // we can suppress the Apple update check
            _update_in_progress = true
            displayUpdateCount()
            do {
                try startUpdateCheck(true)
            } catch {
                msc_debug_log("Error starting check-then-install session: \(error)")
                munkiStatusSessionEnded(withStatus: -2, errorMessage: "\(error)")
                return
            }
            managedsoftwareupdate_task = "checktheninstall"
            if let status_controller = (NSApp.delegate as? AppDelegate)?.statusController {
                status_controller.startMunkiStatusSession()
            }
            markRequestedItemsAsProcessing()
        } else if !_alertedUserToOutstandingUpdates && updatesContainNonUserSelectedItems() {
            // current list of updates contains some not explicitly chosen by
            // the user
            msc_debug_log("updateCheck not needed, items require user approval")
            _update_in_progress = false
            displayUpdateCount()
            loadUpdatesPage(self)
            alert_controller.alertToExtraUpdates()
        } else {
            msc_debug_log("updateCheck not needed")
            _alertedUserToOutstandingUpdates = false
            _status_title = NSLocalizedString(
                "Update in progress.",
                comment: "Update In Progress primary text") + ".."
            kickOffInstallSession()
            makeUsUnobnoxious()
        }
    }
    
    func getUpdateCount() -> Int {
        // Get the count of effective updates
        if _update_in_progress {
            return 0
        }
        return getEffectiveUpdateList(should_filter_apple_updates).count
    }
    
    func displayUpdateCount() {
        // Display the update count as a badge in the window toolbar
        // and as an icon badge in the Dock
        let updateCount = getUpdateCount()
<<<<<<< HEAD
        
        var cellView:MSCTableCellView?
        if let view = self.sidebar.rowView(atRow: 3, makeIfNecessary: false) {
            cellView = view.view(atColumn: 0) as? MSCTableCellView
        }

=======
        let btn_image = MSCBadgedTemplateImage.image(named: "updatesTemplate.pdf",
                                                     withCount: updateCount)
        updateButtonCell.image = btn_image
>>>>>>> f39f98cc
        if updateCount > 0 {
            NSApp.dockTile.badgeLabel = String(updateCount)
            cellView?.badge.title = String(updateCount)
            cellView?.badge.isHidden = false
        } else {
            NSApp.dockTile.badgeLabel = nil
            cellView?.badge.isHidden = true
        }
    }
    
    func updateMyItemsPage() {
        // Update the "My Items" page with current data.
        // Modifies the DOM to avoid ugly browser refresh
        let myitems_rows = buildMyItemsRows()
        setInnerHTML(myitems_rows, elementID: "my_items_rows")
    }
    
    func updateCategoriesPage() {
        // Update the Categories page with current data.
        // Modifies the DOM to avoid ugly browser refresh
        let items_html = buildCategoryItemsHTML()
        setInnerHTML(items_html, elementID: "optional_installs_items")
    }
    
    func updateListPage() {
        // Update the optional items list page with current data.
        // Modifies the DOM to avoid ugly browser refresh
        let page_url = webView.url
        let filename = page_url?.lastPathComponent ?? ""
        let name = ((filename as NSString).deletingPathExtension) as String
        let components = name.split(separator: "-", maxSplits: 1, omittingEmptySubsequences: false)
        let key = String(components[0])
        let value = String(components.count > 1 ? components[1] : "")
        var category = ""
        var our_filter = ""
        var developer = ""
        if key == "category" {
             if value != "all" {
                category = value
             }
        } else if key == "filter" {
            our_filter = value
        } else if key == "developer" {
            developer = value
        } else {
            msc_debug_log("updateListPage unexpected error: current page filename is \(filename)")
            return
        }
        msc_debug_log("updating software list page with " +
                      "category: '\(category)', developer: '\(developer)', " +
                      "filter: '\(our_filter)'")
        let items_html = buildListPageItemsHTML(
            category: category, developer: developer, filter: our_filter)
        setInnerHTML(items_html, elementID: "optional_installs_items")
    }
    
    func load_page(_ url_fragment: String) {
        // Tells the WebView to load the appropriate page
        msc_debug_log("load_page request for \(url_fragment)")
        /*do {
            try buildPage(url_fragment)
        } catch {
            msc_debug_log(
                "Could not build page for \(url_fragment): \(error)")
        }*/
        let html_file = NSString.path(withComponents: [htmlDir, url_fragment])
        let request = URLRequest(url: URL(fileURLWithPath: html_file),
                                 cachePolicy: .reloadIgnoringLocalCacheData,
                                 timeoutInterval: TimeInterval(10.0))
        webView.load(request)
        if url_fragment == "updates.html" {
            // clear all earlier update notifications
            NSUserNotificationCenter.default.removeAllDeliveredNotifications()
            // record that the user has been presented pending updates
            if !_update_in_progress && !shouldAggressivelyNotifyAboutMunkiUpdates() && !thereAreUpdatesToBeForcedSoon() {
                _alertedUserToOutstandingUpdates = true
            }
        }
    }
    
    func handleMunkiURL(_ url: URL) {
        // Display page associated with munki:// url
        NSLog("Handling URL: %@", url.absoluteString)
        guard url.scheme == "munki" else {
            msc_debug_log("URL \(url) has unsupported scheme")
            return
        }
        guard let host = url.host else {
            msc_debug_log("URL \(url) has invalid format")
            return
        }
        var filename = unquote(host)
        // append ".html" if absent
        if !(filename.hasSuffix(".html")) {
            filename += ".html"
        }
        // if the user has minimized the main window, deminiaturize it
        if let window = self.window {
            if window.isMiniaturized {
                window.deminiaturize(self)
            }
        }
        // try to build and load the page
        if filename == "notify.html" {
            //resetAndReload()
            load_page("updates.html")
            if !_update_in_progress && getUpdateCount() > 0 {
                // we're notifying about pending updates. We might need to be obnoxious about it
                if let window = self.window {
                    // don't let people move the window mostly off-screen so
                    // they can ignore it
                    window.center()
                }
                if weShouldBeObnoxious() {
                    NSLog("%@", "Entering obnoxious mode")
                    makeUsObnoxious()
                }
            }
        } else {
            load_page(filename)
        }
    }

    func setNoPageCache() {
        /* We disable the back/forward page cache because
         we generate each page dynamically; we want things
         that are changed in one page view to be reflected
         immediately in all page views */
        // TO-DO: figure this out for WKWebView
        /*let identifier = "com.googlecode.munki.ManagedSoftwareCenter"
        if let prefs = WebPreferences(identifier: identifier) {
            prefs.usesPageCache = false
            webView.preferencesIdentifier = identifier
        }*/
    }
    
    func clearCache() {
        var osMinorVers = 9
        if #available(OSX 10.10, *) {
            osMinorVers = ProcessInfo().operatingSystemVersion.minorVersion
        }
        if osMinorVers >= 11 {
            if #available(OSX 10.11, *) {
                let cacheDataTypes = Set([WKWebsiteDataTypeDiskCache, WKWebsiteDataTypeMemoryCache])

            let dateFrom = Date.init(timeIntervalSince1970: 0)
            WKWebsiteDataStore.default().removeData(ofTypes: cacheDataTypes, modifiedSince: dateFrom, completionHandler: {})
            }
        } else {
            // Fallback on earlier versions
            URLCache.shared.removeAllCachedResponses()
        }
    }

    // WKNavigationDelegateMethods
    
    func webView(_ webView: WKWebView, decidePolicyFor navigationAction: WKNavigationAction, decisionHandler: @escaping (WKNavigationActionPolicy) -> Void) {
        if let url = navigationAction.request.url {
            msc_debug_log("Got load request for \(url)")
            if navigationAction.targetFrame == nil {
                // new window target
                // open link in default browser instead of in our app's WebView
                NSWorkspace.shared.open(url)
                decisionHandler(.cancel)
                return
            }
        }
        if let url = navigationAction.request.url, let scheme = url.scheme {
            msc_debug_log("Got URL scheme: \(scheme)")
            if scheme == "munki" {
                handleMunkiURL(url)
                decisionHandler(.cancel)
                return
            }
            if scheme == "mailto" {
                // open link in default mail client since WKWebView doesn't
                // forward these links natively
                NSWorkspace.shared.open(url)
                decisionHandler(.cancel)
                return
            }
            if url.scheme == "file" {
                // if this is a MSC page, generate it!
                if url.deletingLastPathComponent().path == htmlDir {
                    let filename = url.lastPathComponent
                    do {
                        try buildPage(filename)
                    } catch {
                        msc_debug_log(
                            "Could not build page for \(filename): \(error)")
                    }
                }
            }
        }
        decisionHandler(.allow)
    }
    
    func webView(_ webView: WKWebView,
                 decidePolicyFor navigationResponse: WKNavigationResponse,
                 decisionHandler: @escaping (WKNavigationResponsePolicy) -> Void) {
        if !(navigationResponse.canShowMIMEType) {
            if let url = navigationResponse.response.url {
                // open link in default browser instead of in our app's WebView
                NSWorkspace.shared.open(url)
                decisionHandler(.cancel)
                return
            }
        }
        decisionHandler(.allow)
    }
    
    func webView(_ webView: WKWebView,
                 didStartProvisionalNavigation navigation: WKNavigation!) {
        // Animate progress spinner while we load a page and highlight the
        // proper toolbar button
        progressSpinner.startAnimation(self)
        if let main_url = webView.url {
            let pagename = main_url.lastPathComponent
            msc_debug_log("Requested pagename is \(pagename)")
            if (pagename == "category-all.html" ||
                pagename.hasPrefix("detail-") ||
                pagename.hasPrefix("filter-") ||
                pagename.hasPrefix("developer-")) {
                highlightToolbarButtons("Software")
            } else if pagename == "categories.html" || pagename.hasPrefix("category-") {
                highlightToolbarButtons("Categories")
            } else if pagename == "myitems.html" {
                highlightToolbarButtons("My Items")
            } else if pagename == "updates.html" || pagename.hasPrefix("updatedetail-") {
                highlightToolbarButtons("Updates")
            } else {
                // no idea what type of item it is
                highlightToolbarButtons("")
            }
        }
    }
    
    func webView(_ webView: WKWebView, didFinish navigation: WKNavigation!) {
        progressSpinner.stopAnimation(self)
//        navigateBackButton.isEnabled = webView.canGoBack
//        navigateBackMenuItem.isEnabled = webView.canGoBack
//        navigateForwardButton.isEnabled = webView.canGoForward
//        navigateForwardMenuItem.isEnabled = webView.canGoForward
        clearCache()
    }
    
    func webView(_ webView: WKWebView,
                 didFail navigation: WKNavigation!,
                 withError error: Error) {
        // Stop progress spinner and log error
        progressSpinner.stopAnimation(self)
        msc_debug_log("Committed load error: \(error)")
    }
    
    func webView(_ webView: WKWebView,
                 didFailProvisionalNavigation navigation: WKNavigation!,
                 withError error: Error) {
        // Stop progress spinner and log
        progressSpinner.stopAnimation(self)
        msc_debug_log("Provisional load error: \(error)")
        do {
            let files = try FileManager.default.contentsOfDirectory(atPath: htmlDir)
            msc_debug_log("Files in html_dir: \(files)")
        } catch {
            // ignore
        }
    }

    // JavaScript integration
    
    // handling DOM UI elements
    
    func setInnerHTML(_ htmlString: String, elementID: String) {
        if let rawData = htmlString.data(using: .utf8) {
            let encodedData = rawData.base64EncodedString()
            webView.evaluateJavaScript("setInnerHTMLforElementID('\(elementID)', '\(encodedData)')")
        }
    }
    
    func addToInnerHTML(_ htmlString: String, elementID: String) {
        if let rawData = htmlString.data(using: .utf8) {
            let encodedData = rawData.base64EncodedString()
            webView.evaluateJavaScript("addToInnerHTMLforElementID('\(elementID)', '\(encodedData)')")
        }
    }
    
    func setInnerText(_ textString: String, elementID: String) {
        if let rawData = textString.data(using: .utf8) {
            let encodedData = rawData.base64EncodedString()
            webView.evaluateJavaScript("setInnerTextforElementID('\(elementID)', '\(encodedData)')")
        }
    }
    
    func openExternalLink(_ url: String) {
        // open a link in the default browser
        msc_debug_log("External link request: \(url)")
        if let real_url = URL(string: url) {
            NSWorkspace.shared.open(real_url)
        }
    }
    
    func installButtonClicked() {
        // this method is called from JavaScript when the user
        // clicks the Install button in the Updates view
        if _update_in_progress {
            // this is now a stop/cancel button
            msc_log("user", "cancel_updates")
            if let status_controller = (NSApp.delegate as? AppDelegate)?.statusController {
                status_controller.disableStopButton()
                status_controller._status_stopBtnState = 1
            }
            stop_requested = true
            // send a notification that stop button was clicked
            let stop_request_flag_file = "/private/tmp/com.googlecode.munki.managedsoftwareupdate.stop_requested"
            if !FileManager.default.fileExists(atPath: stop_request_flag_file) {
                FileManager.default.createFile(atPath: stop_request_flag_file, contents: nil, attributes: nil)
            }
        } else if getUpdateCount() == 0 {
            // no updates, the button must say "Check Again"
            msc_log("user", "refresh_clicked")
            checkForUpdates()
        } else {
            // button must say "Update"
            // we're on the Updates page, so users can see all the pending/
            // outstanding updates
            _alertedUserToOutstandingUpdates = true
            if !should_filter_apple_updates && appleUpdatesRequireRestartOnMojaveAndUp() {
                // if there are pending Apple updates, alert the user to
                // install via System Preferences
                alert_controller.alertToAppleUpdates()
                should_filter_apple_updates = true
            } else {
                updateNow()
            }
        }
    }
    
   func updateOptionalInstallButtonClicked(_ item_name: String) {
        // this method is called from JavaScript when a user clicks
        // the cancel or add button in the updates list
        if let item = optionalItem(forName: item_name) {
            if (item["status"] as? String ?? "" == "update-available" &&
                    item["preupgrade_alert"] != nil) {
                displayPreInstallUninstallAlert(item["preupgrade_alert"] as? PlistDict ?? PlistDict(),
                                                action: updateOptionalInstallButtonBeginAction,
                                                item: item_name)
            } else {
                updateOptionalInstallButtonBeginAction(item_name)
            }
        } else {
            msc_debug_log("Unexpected error: Can't find item for \(item_name)")
        }
    }
    
    func updateOptionalInstallButtonBeginAction(_ item_name: String) {
        webView.evaluateJavaScript("fadeOutAndRemove('\(item_name)')")
    }
    
    func myItemsActionButtonClicked(_ item_name: String) {
        // this method is called from JavaScript when the user clicks
        // the Install/Remove/Cancel button in the My Items view
        if let item = optionalItem(forName: item_name) {
            if (item["status"] as? String ?? "" == "installed" &&
                    item["preuninstall_alert"] != nil) {
                displayPreInstallUninstallAlert(item["preuninstall_alert"] as? PlistDict ?? PlistDict(),
                                                action: myItemsActionButtonPerformAction,
                                                item: item_name)
            } else {
                myItemsActionButtonPerformAction(item_name)
            }
        } else {
            msc_debug_log("Unexpected error: Can't find item for \(item_name)")
        }
    }
    
    func myItemsActionButtonPerformAction(_ item_name: String) {
        // perform action needed when user clicks
        // the Install/Remove/Cancel button in the My Items view
        guard let item = optionalItem(forName: item_name) else {
            msc_debug_log(
                "User clicked MyItems action button for \(item_name)")
            msc_debug_log("Could not find item for \(item_name)")
            return
        }
        let prior_status = item["status"] as? String ?? ""
        if !update_status_for_item(item) {
            // there was a problem, can't continue
            return
        }
        displayUpdateCount()
        let current_status = item["status"] as? String ?? ""
        if current_status == "not-installed" {
            // we removed item from list of things to install
            // now remove from display
            webView.evaluateJavaScript("removeElementByID('\(item_name)_myitems_table_row')")
        } else {
            setInnerHTML(item["myitem_action_text"] as? String ?? "", elementID: "\(item_name)_action_button_text")
            setInnerHTML(item["myitem_status_text"] as? String ?? "", elementID: "\(item_name)_status_text")
            webView.evaluateJavaScript("document.getElementById('\(item_name)_status_text')).className = 'status \(current_status)'")
        }
        if ["install-requested", "removal-requested"].contains(current_status) {
            _alertedUserToOutstandingUpdates = false
            if !_update_in_progress {
                updateNow()
            }
        } else if ["will-be-installed", "update-will-be-installed",
                   "will-be-removed"].contains(prior_status) {
            // cancelled a pending install or removal; should run an updatecheck
            checkForUpdates(suppress_apple_update_check: true)
        }
    }
    
    func actionButtonClicked(_ item_name: String) {
        // this method is called from JavaScript when the user clicks
        // the Install/Remove/Cancel button in the list or detail view
        if let item = optionalItem(forName: item_name) {
            var showAlert = true
            let status = item["status"] as? String ?? ""
            if status == "not-installed" && item["preinstall_alert"] != nil {
                displayPreInstallUninstallAlert(item["preinstall_alert"] as? PlistDict ?? PlistDict(),
                                                action: actionButtonPerformAction,
                                                item: item_name)
            } else if status == "installed" && item["preuninstall_alert"] != nil {
                displayPreInstallUninstallAlert(item["preuninstall_alert"] as? PlistDict ?? PlistDict(),
                                                action: actionButtonPerformAction,
                                                item: item_name)
            } else if status == "update-available" && item["preupgrade_alert"] != nil {
                displayPreInstallUninstallAlert(item["preupgrade_alert"] as? PlistDict ?? PlistDict(),
                                                action: actionButtonPerformAction,
                                                item: item_name)
            } else {
                actionButtonPerformAction(item_name)
                showAlert = false
            }
            if showAlert {
                msc_log("user", "show_alert")
            }
        } else {
            msc_debug_log(
                "User clicked Install/Remove/Upgrade/Cancel button in the list " +
                "or detail view")
            msc_debug_log("Unexpected error: Can't find item for \(item_name)")
        }
    }
    
    func displayPreInstallUninstallAlert(_ alert: PlistDict, action: @escaping (String)->Void, item: String) {
        // Display an alert sheet before processing item install/upgrade
        // or uninstall
        let defaultAlertTitle = NSLocalizedString(
            "Attention", comment:"Pre Install Uninstall Upgrade Alert Title")
        let defaultAlertDetail = NSLocalizedString(
            "Some conditions apply to this software. " +
            "Please contact your administrator for more details",
            comment: "Pre Install Uninstall Upgrade Alert Detail")
        let defaultOKLabel = NSLocalizedString(
            "OK", comment: "OK button title")
        let defaultCancelLabel = NSLocalizedString(
            "Cancel", comment: "Cancel button title/short action text")
        
        let alertTitle = alert["alert_title"] as? String ?? defaultAlertTitle
        let alertDetail = alert["alert_detail"] as? String ?? defaultAlertDetail
        let OKLabel = alert["ok_label"] as? String ?? defaultOKLabel
        let cancelLabel = alert["cancel_label"] as? String ?? defaultCancelLabel
        
        // show the alert sheet
        self.window?.makeKeyAndOrderFront(self)
        let alert = NSAlert()
        alert.messageText = alertTitle
        alert.informativeText = alertDetail
        alert.addButton(withTitle: cancelLabel)
        alert.addButton(withTitle: OKLabel)
        alert.beginSheetModal(for: self.window!,
                              completionHandler: ({ (modalResponse) -> Void in
            if modalResponse == .alertFirstButtonReturn {
                // default is to cancel!
                msc_log("user", "alert_canceled")
            } else if modalResponse == .alertSecondButtonReturn {
                msc_log("user", "alert_accepted")
                // run our completion function
                action(item)
            }
        }))
    }
    
    func actionButtonPerformAction(_ item_name: String) {
        // Perform the action requested when clicking the action button
        // in the list or detail view
        if let item = optionalItem(forName: item_name) {
            let prior_status = item["status"] as? String ?? ""
            if !update_status_for_item(item) {
                // there was a problem, can't continue
                return
            }
            let current_status = item["status"] as? String ?? ""
            //msc_log("user", "action_button_\(current_status)", item_name)
            displayUpdateCount()
            updateDOMforOptionalItem(item)
            
            if ["install-requested", "removal-requested"].contains(current_status) {
                _alertedUserToOutstandingUpdates = false
                if !_update_in_progress {
                    updateNow()
                }
            } else if ["will-be-installed", "update-will-be-installed",
                       "will-be-removed"].contains(prior_status) {
                // cancelled a pending install or removal; should run an updatecheck
                checkForUpdates(suppress_apple_update_check: true)
            }
        } else {
            msc_debug_log(
                "User clicked Install/Upgrade/Removal/Cancel button " +
                "in the list or detail view")
            msc_debug_log("Can't find item: \(item_name)")
            return
        }
    }
    
    func update_status_for_item(_ item: OptionalItem) -> Bool {
        /* Attempts to update an item's status; displays an error dialog
         if SelfServeManifest is not writable.
         Returns a boolean to indicate success */
        if item.update_status() {
            return true
        } else {
            let errMsg = "Could not update \(WRITEABLE_SELF_SERVICE_MANIFEST_PATH)"
            msc_debug_log(errMsg)
            let alertTitle = NSLocalizedString(
                "System configuration problem",
                comment: "System configuration problem alert title")
            let alertDetail = NSLocalizedString(
                "A systems configuration issue is preventing Managed Software " +
                "Center from operating correctly. The reported issue is: ",
                comment: "System configuration problem alert detail") + "\n" + errMsg
            let alert = NSAlert()
            alert.messageText = alertTitle
            alert.informativeText = alertDetail
            alert.addButton(withTitle: NSLocalizedString("OK", comment: "OK button title"))
            alert.runModal()
            return false
        }
    }
    
    func updateOptionalInstallButtonFinishAction(_ item_name: String) {
        // Perform the required action when a user clicks
        // the cancel or add button in the updates list
        msc_debug_log("Called updateOptionalInstallButtonFinishAction for \(item_name)")
        guard let item = optionalItem(forName: item_name) else {
            msc_debug_log(
                "Unexpected error: Can't find item for \(item_name)")
            return
        }
        
        // remove row for this item from its current table
        webView.evaluateJavaScript("removeElementByID('\(item_name)_update_table_row')")
        
        // update item status
        if !update_status_for_item(item) {
            // there was a problem, can't continue
            msc_debug_log(
                "Unexpected error: Can't update status of \(item_name)")
            return
        }
        
        let current_status = item["status"] as? String ?? ""
        msc_log("user", "optional_install_\(current_status)", msg: item_name)
        if pythonishBool(item["needs_update"]) {
            // make some new HTML for the updated item
            let item_template = getTemplate("update_row_template.html")
            let item_html = item_template.substitute(item)
            if ["install-requested",
                    "update-will-be-installed", "installed"].contains(current_status) {
                // add the node to the updates-to-install table
                addToInnerHTML(item_html, elementID: "updates-to-install-table")
            }
            if current_status == "update-available" {
                // add the node to the other-updates table
                addToInnerHTML(item_html, elementID: "other-updates-table")
            }
        }
        
        // might need to toggle visibility of other updates div
        // find any optional installs with status update available
        let other_updates = getOptionalInstallItems().filter(
            { ($0["status"] as? String ?? "") == "update-available" }
        )
        if other_updates.isEmpty {
            webView.evaluateJavaScript("document.getElementById('other-updates').classList.add('hidden')")
        } else {
            webView.evaluateJavaScript("document.getElementById('other-updates').classList.remove('hidden')")
        }
        
        // update the updates-to-install header to reflect the new list of
        // updates to install
        setInnerText(updateCountMessage(getUpdateCount()), elementID: "update-count-string")
        setInnerText(getWarningText(should_filter_apple_updates), elementID: "update-warning-text")
    
        // update text of Install All button
        setInnerText(getInstallAllButtonTextForCount(getUpdateCount()), elementID: "install-all-button-text")
        
        // update count badges
        displayUpdateCount()
        
        if updateCheckNeeded() {
            // check for updates after a short delay so UI changes visually
            // complete first
            self.perform(#selector(self.checkForUpdates), with: true, afterDelay: 1.0)
        }
    }

    func updateDOMforOptionalItem(_ item: OptionalItem) {
        // Update displayed status of an item
        let item_name = item["name"] as? String ?? ""
        msc_debug_log("Called updateDOMforOptionalItem for \(item_name)")
        let btn_id = "\(item_name)_action_button_text"
        let status_line_id = "\(item_name)_status_text"
        
        webView.evaluateJavaScript("document.getElementById('\(btn_id)').className")  { (result, error) in
            msc_debug_log("result: \(result ?? "<none>") error: \(String(describing: error))")
            if error == nil {
                var btn_classes = (result as? String ?? "").components(separatedBy: " ")
                // filter out status class
                btn_classes = btn_classes.filter(
                    { ["msc-button-inner", "large", "small", "install-updates"].contains($0) }
                )
                if let item_status = item["status"] as? String {
                    btn_classes.append(item_status)
                    let btnClassName = btn_classes.joined(separator: " ")
                    self.webView.evaluateJavaScript("document.getElementById('\(btn_id)').className = '\(btnClassName)'")
                    self.webView.evaluateJavaScript("document.getElementById('\(status_line_id)').className = '\(item_status)'")
                }
                if btn_classes.contains("install-updates") {
                    //(btn as! DOMHTMLElement).innerText = item["myitem_action_text"] as? String ?? ""
                    self.setInnerText(item["myitem_action_text"] as? String ?? "", elementID: btn_id)
                } else if btn_classes.contains("long_action_text") {
                    //(btn as! DOMHTMLElement).innerText = item["long_action_text"] as? String ?? ""
                    self.setInnerText(item["long_action_text"] as? String ?? "", elementID: btn_id)
                } else {
                    //(btn as! DOMHTMLElement).innerText = item["short_action_text"] as? String ?? ""
                    self.setInnerText(item["short_action_text"] as? String ?? "", elementID: btn_id)
                }
                // use innerHTML instead of innerText because sometimes the status
                // text contains html, like '<span class="warning">Some warning</span>'
                self.setInnerHTML(item["status_text"] as? String ?? "", elementID: "\(item_name)_status_text_span")
            }
        }
    }
    
    func changeSelectedCategory(_ category: String) {
        // this method is called from JavaScript when the user
        // changes the category selected in the sidebar popup
        let all_categories_label = NSLocalizedString(
            "All Categories", comment: "AllCategoriesLabel")
        let featured_label = NSLocalizedString("Featured", comment: "FeaturedLabel")
        if [all_categories_label, featured_label].contains(category) {
            load_page("category-all.html")
        } else {
            load_page("category-\(category).html")
        }
    }
    
    // some Cocoa UI bindings
    @IBAction func showHelp(_ sender: Any) {
        if let helpURL = pref("HelpURL") as? String {
            if let finalURL = URL(string: helpURL) {
                NSWorkspace.shared.open(finalURL)
            }
        } else {
            let alertTitle = NSLocalizedString("Help", comment: "No help alert title")
            let alertDetail = NSLocalizedString(
                "Help isn't available for Managed Software Center.",
                comment: "No help alert detail")
            let alert = NSAlert()
            alert.messageText = alertTitle
            alert.informativeText = alertDetail
            alert.addButton(withTitle: NSLocalizedString("OK", comment: "OK button title"))
            alert.runModal()
        }
    }
    
    @IBAction func navigateBackBtnClicked(_ sender: Any) {
        // Handle WebView back button
        webView.goBack(self)
    }
    
    @IBAction func navigateForwardBtnClicked(_ sender: Any) {
        // Handle WebView forward button
        webView.goForward(self)
    }
    
    @IBAction func loadAllSoftwarePage(_ sender: Any) {
        // Called by Navigate menu item
        load_page("category-all.html")
    }
    
    @IBAction func loadCategoriesPage(_ sender: Any) {
        // Called by Navigate menu item
        load_page("categories.html")
    }
    
    @IBAction func loadMyItemsPage(_ sender: Any) {
        // Called by Navigate menu item'''
        load_page("myitems.html")
    }
    
    @IBAction func loadUpdatesPage(_ sender: Any) {
        // Called by Navigate menu item'''
        load_page("updates.html")
    }
    
    @IBAction func softwareToolbarItemClicked(_ sender: Any) {
        // User clicked Software toolbar button
        highlightToolbarButtons("Software")
        loadAllSoftwarePage(sender)
    }
    
    @IBAction func categoriesToolbarItemClicked(_ sender: Any) {
        // User clicked Categories toolbar button'''
        highlightToolbarButtons("Categories")
        loadCategoriesPage(sender)
    }
    
    @IBAction func myItemsToolbarItemClicked(_ sender: Any) {
        // User clicked My Items toolbar button'''
        highlightToolbarButtons("My Items")
        loadMyItemsPage(sender)
    }
    
    @IBAction func updatesToolbarItemClicked(_ sender: Any) {
        // User clicked Updates toolbar button'''
        highlightToolbarButtons("Updates")
        loadUpdatesPage(sender)
    }
    
    @IBAction func searchFilterChanged(_ sender: Any) {
        // User changed the search field
        let filterString = searchField.stringValue.lowercased()
        if !filterString.isEmpty {
            msc_debug_log("Search filter is: \(filterString)")
            load_page("filter-\(filterString).html")
        }
    }
}

extension MainWindowController: NSOutlineViewDataSource {
    // Number of items in the sidebar
    func outlineView(_ outlineView: NSOutlineView, numberOfChildrenOfItem item: Any?) -> Int {
        return items.count
    }
    
    // Items to be added to sidebar
    func outlineView(_ outlineView: NSOutlineView, child index: Int, ofItem item: Any?) -> Any {
        return items[index]
    }
    
    // Whether rows are expandable by an arrow
    func outlineView(_ outlineView: NSOutlineView, isItemExpandable item: Any) -> Bool {
        return false
    }
    
    func outlineView(_ outlineView: NSOutlineView, rowViewForItem item: Any) -> NSTableRowView? {
        return MSCTableRowView(frame: NSZeroRect);
    }
    
    func outlineView(_ outlineView: NSOutlineView, didAdd rowView: NSTableRowView, forRow row: Int) {
        rowView.selectionHighlightStyle = .regular
    }
}

extension MainWindowController: NSOutlineViewDelegate {
    
    func outlineView(_ outlineView: NSOutlineView, viewFor tableColumn: NSTableColumn?, item: Any) -> NSView? {
        var view: MSCTableCellView?
        let itemDict = item as? [String: String]
        if let title = itemDict?["title"], let icon = itemDict?["icon"] {
            view = outlineView.makeView(withIdentifier: NSUserInterfaceItemIdentifier(rawValue: "ItemCell"), owner: self) as? MSCTableCellView
            if let textField = view?.title {
                textField.stringValue = title.localized(withComment: "\(title) label")
            }
            if let imageView = view?.imgView {
                imageView.image = NSImage(named: NSImage.Name(rawValue: icon))?.tint(color: .secondaryLabelColor)
            }
        }
        return view
    }
}

extension NSImage {
    func tint(color: NSColor) -> NSImage {
        guard !self.isTemplate else { return self }
        
        let image = self.copy() as! NSImage
        image.lockFocus()
        
        color.set()
        
        let imageRect = NSRect(origin: NSZeroPoint, size: image.size)
        imageRect.fill(using: .sourceAtop)
        
        image.unlockFocus()
        image.isTemplate = false
        
        return image
    }
}

extension String {
    func localized(withComment comment: String? = nil) -> String {
        return NSLocalizedString(self, comment: comment ?? "")
    }
}<|MERGE_RESOLUTION|>--- conflicted
+++ resolved
@@ -751,18 +751,12 @@
         // Display the update count as a badge in the window toolbar
         // and as an icon badge in the Dock
         let updateCount = getUpdateCount()
-<<<<<<< HEAD
         
         var cellView:MSCTableCellView?
         if let view = self.sidebar.rowView(atRow: 3, makeIfNecessary: false) {
             cellView = view.view(atColumn: 0) as? MSCTableCellView
         }
 
-=======
-        let btn_image = MSCBadgedTemplateImage.image(named: "updatesTemplate.pdf",
-                                                     withCount: updateCount)
-        updateButtonCell.image = btn_image
->>>>>>> f39f98cc
         if updateCount > 0 {
             NSApp.dockTile.badgeLabel = String(updateCount)
             cellView?.badge.title = String(updateCount)
