<?xml version="1.0" encoding="UTF-8"?>
<document type="com.apple.InterfaceBuilder3.Cocoa.XIB" version="3.0" toolsVersion="16097" targetRuntime="MacOSX.Cocoa" propertyAccessControl="none" useAutolayout="YES" customObjectInstantitationMethod="direct">
    <dependencies>
        <deployment identifier="macosx"/>
        <plugIn identifier="com.apple.InterfaceBuilder.CocoaPlugin" version="16097"/>
        <capability name="documents saved in the Xcode 8 format" minToolsVersion="8.0"/>
    </dependencies>
    <objects>
        <customObject id="-2" userLabel="File's Owner" customClass="NSApplication">
            <connections>
                <outlet property="delegate" destination="Voe-Tx-rLC" id="GzC-gU-4Uq"/>
            </connections>
        </customObject>
        <customObject id="-1" userLabel="First Responder" customClass="FirstResponder"/>
        <customObject id="-3" userLabel="Application" customClass="NSObject"/>
        <customObject id="Voe-Tx-rLC" customClass="AppDelegate" customModule="Managed_Software_Center" customModuleProvider="target">
            <connections>
                <outlet property="mainWindowController" destination="XGW-R4-ybE" id="q1J-4k-RsT"/>
                <outlet property="passwordAlertController" destination="wV2-o2-JY3" id="sqE-eh-DvG"/>
                <outlet property="statusController" destination="xwS-6W-mbC" id="ICU-bl-X0z"/>
            </connections>
        </customObject>
        <customObject id="wV2-o2-JY3" customClass="MSCPasswordAlertController" customModule="Managed_Software_Center" customModuleProvider="target">
            <connections>
                <outlet property="passwordField" destination="4QS-6N-dho" id="PvO-OD-YJt"/>
                <outlet property="passwordLabel" destination="FYN-QA-b9a" id="71z-J1-H2s"/>
                <outlet property="passwordView" destination="qxW-KU-9S3" id="u8v-Fr-0zH"/>
            </connections>
        </customObject>
        <viewController id="axO-9O-lmY" customClass="LogViewController" customModule="Managed_Software_Center" customModuleProvider="target">
            <connections>
                <outlet property="logView" destination="rzT-c7-fSM" id="vrf-jS-Ems"/>
                <outlet property="pathControl" destination="VQm-8A-RxT" id="oUc-nw-79R"/>
                <outlet property="searchField" destination="YhK-pG-gu7" id="ffu-5i-Pxq"/>
                <outlet property="view" destination="QRQ-UP-dFP" id="7UC-6l-D3a"/>
            </connections>
        </viewController>
        <customObject id="YLy-65-1bz" customClass="NSFontManager"/>
        <customObject id="xwS-6W-mbC" customClass="MSCStatusController" customModule="Managed_Software_Center" customModuleProvider="target">
            <connections>
                <outlet property="statusWindowController" destination="XGW-R4-ybE" id="xYL-Pj-fOb"/>
            </connections>
        </customObject>
        <customObject id="XGW-R4-ybE" customClass="MainWindowController" customModule="Managed_Software_Center" customModuleProvider="target">
            <connections>
                <outlet property="categoriesMenuItem" destination="IjL-Sm-tWj" id="Nu2-xf-MO3"/>
                <outlet property="findMenuItem" destination="JRN-bq-1gM" id="r2S-8Y-njg"/>
                <outlet property="myItemsMenuItem" destination="1bG-B4-adC" id="PCP-Ye-eRl"/>
                <outlet property="navigateBackButton" destination="i5p-mb-nwY" id="kAW-CK-XkD"/>
                <outlet property="navigateBackMenuItem" destination="4nC-yt-nEz" id="bDM-jd-pUL"/>
                <outlet property="navigateForwardMenuItem" destination="nIf-zM-816" id="l80-4O-0q4"/>
                <outlet property="progressSpinner" destination="Ti6-HC-kVU" id="PkK-Fh-91U"/>
                <outlet property="searchField" destination="0L3-LH-chu" id="yAV-Sz-rao"/>
                <outlet property="sidebar" destination="pGV-ZA-L14" id="rl2-BU-gEi"/>
                <outlet property="softwareMenuItem" destination="YIg-jD-AbB" id="D6s-mC-x4d"/>
                <outlet property="updatesMenuItem" destination="HOZ-SU-4Sm" id="UdT-3I-JpJ"/>
                <outlet property="webViewPlaceholder" destination="Wf8-HB-bc8" id="qCG-zy-8UQ"/>
                <outlet property="window" destination="EeR-uP-dFY" id="FfQ-Q4-xUU"/>
            </connections>
        </customObject>
        <menu title="Main Menu" systemMenu="main" id="AYu-sK-qS6">
            <items>
                <menuItem title="Managed Software Center" id="1Xt-HY-uBw">
                    <modifierMask key="keyEquivalentModifierMask"/>
                    <menu key="submenu" title="Managed Software Center" systemMenu="apple" id="uQy-DD-JDr">
                        <items>
                            <menuItem title="About Managed Software Center" id="5kV-Vb-QxS">
                                <modifierMask key="keyEquivalentModifierMask"/>
                                <connections>
                                    <action selector="orderFrontStandardAboutPanel:" target="-1" id="Exp-CZ-Vem"/>
                                </connections>
                            </menuItem>
                            <menuItem isSeparatorItem="YES" id="VOq-y0-SEH"/>
                            <menuItem title="Services" id="NMo-om-nkz">
                                <modifierMask key="keyEquivalentModifierMask"/>
                                <menu key="submenu" title="Services" systemMenu="services" id="hz9-B4-Xy5"/>
                            </menuItem>
                            <menuItem isSeparatorItem="YES" id="4je-JR-u6R"/>
                            <menuItem title="Hide Managed Software Center" keyEquivalent="h" id="Olw-nP-bQN">
                                <connections>
                                    <action selector="hide:" target="-1" id="PnN-Uc-m68"/>
                                </connections>
                            </menuItem>
                            <menuItem title="Hide Others" keyEquivalent="h" id="Vdr-fp-XzO">
                                <modifierMask key="keyEquivalentModifierMask" option="YES" command="YES"/>
                                <connections>
                                    <action selector="hideOtherApplications:" target="-1" id="VT4-aY-XCT"/>
                                </connections>
                            </menuItem>
                            <menuItem title="Show All" id="Kd2-mp-pUS">
                                <modifierMask key="keyEquivalentModifierMask"/>
                                <connections>
                                    <action selector="unhideAllApplications:" target="-1" id="Dhg-Le-xox"/>
                                </connections>
                            </menuItem>
                            <menuItem isSeparatorItem="YES" id="kCx-OE-vgT"/>
                            <menuItem title="Quit Managed Software Center" keyEquivalent="q" id="4sb-4s-VLi">
                                <connections>
                                    <action selector="terminate:" target="-1" id="Te7-pn-YzF"/>
                                </connections>
                            </menuItem>
                        </items>
                    </menu>
                </menuItem>
                <menuItem title="Edit" id="5QF-Oa-p0T">
                    <modifierMask key="keyEquivalentModifierMask"/>
                    <menu key="submenu" title="Edit" id="W48-6f-4Dl">
                        <items>
                            <menuItem title="Undo" keyEquivalent="z" id="dRJ-4n-Yzg">
                                <connections>
                                    <action selector="undo:" target="-1" id="M6e-cu-g7V"/>
                                </connections>
                            </menuItem>
                            <menuItem title="Redo" keyEquivalent="Z" id="6dh-zS-Vam">
                                <connections>
                                    <action selector="redo:" target="-1" id="oIA-Rs-6OD"/>
                                </connections>
                            </menuItem>
                            <menuItem isSeparatorItem="YES" id="WRV-NI-Exz"/>
                            <menuItem title="Cut" keyEquivalent="x" id="uRl-iY-unG">
                                <connections>
                                    <action selector="cut:" target="-1" id="YJe-68-I9s"/>
                                </connections>
                            </menuItem>
                            <menuItem title="Copy" keyEquivalent="c" id="x3v-GG-iWU">
                                <connections>
                                    <action selector="copy:" target="-1" id="G1f-GL-Joy"/>
                                </connections>
                            </menuItem>
                            <menuItem title="Paste" keyEquivalent="v" id="gVA-U4-sdL">
                                <connections>
                                    <action selector="paste:" target="-1" id="UvS-8e-Qdg"/>
                                </connections>
                            </menuItem>
                            <menuItem title="Delete" id="pa3-QI-u2k">
                                <modifierMask key="keyEquivalentModifierMask"/>
                                <connections>
                                    <action selector="delete:" target="-1" id="0Mk-Ml-PaM"/>
                                </connections>
                            </menuItem>
                            <menuItem title="Select All" keyEquivalent="a" id="Ruw-6m-B2m">
                                <connections>
                                    <action selector="selectAll:" target="-1" id="VNm-Mi-diN"/>
                                </connections>
                            </menuItem>
                        </items>
                    </menu>
                </menuItem>
                <menuItem title="Navigate" id="1Dc-SU-RKH">
                    <modifierMask key="keyEquivalentModifierMask"/>
                    <menu key="submenu" title="Navigate" autoenablesItems="NO" id="gGe-RP-Ys4">
                        <items>
                            <menuItem title="Back" keyEquivalent="[" id="4nC-yt-nEz">
                                <connections>
                                    <action selector="navigateBackBtnClicked:" target="XGW-R4-ybE" id="1Js-TT-NXZ"/>
                                </connections>
                            </menuItem>
                            <menuItem title="Forward" keyEquivalent="]" id="nIf-zM-816">
                                <connections>
                                    <action selector="navigateForwardBtnClicked:" target="XGW-R4-ybE" id="SFV-5J-eBx"/>
                                </connections>
                            </menuItem>
                            <menuItem title="Reload Page" keyEquivalent="r" id="RZb-6e-dMo">
                                <connections>
                                    <action selector="reloadPage:" target="XGW-R4-ybE" id="0AT-pi-VuZ"/>
                                </connections>
                            </menuItem>
                            <menuItem title="Search" keyEquivalent="f" id="JRN-bq-1gM">
                                <connections>
                                    <action selector="selectText:" target="0L3-LH-chu" id="ykw-S6-5Kl"/>
                                </connections>
                            </menuItem>
                            <menuItem isSeparatorItem="YES" id="0W8-g5-gCj"/>
                            <menuItem title="Software" enabled="NO" keyEquivalent="1" id="YIg-jD-AbB">
                                <connections>
                                    <action selector="loadAllSoftwarePage:" target="XGW-R4-ybE" id="dt1-OC-ObZ"/>
                                </connections>
                            </menuItem>
                            <menuItem title="Categories" enabled="NO" keyEquivalent="2" id="IjL-Sm-tWj">
                                <connections>
                                    <action selector="loadCategoriesPage:" target="XGW-R4-ybE" id="Agt-cx-joI"/>
                                </connections>
                            </menuItem>
                            <menuItem title="My Items" enabled="NO" keyEquivalent="3" id="1bG-B4-adC">
                                <connections>
                                    <action selector="loadMyItemsPage:" target="XGW-R4-ybE" id="Hec-MQ-1q1"/>
                                </connections>
                            </menuItem>
                            <menuItem title="Updates" keyEquivalent="4" id="HOZ-SU-4Sm">
                                <connections>
                                    <action selector="loadUpdatesPage:" target="XGW-R4-ybE" id="srC-0D-BF3"/>
                                </connections>
                            </menuItem>
                        </items>
                    </menu>
                </menuItem>
                <menuItem title="Window" id="Lao-d1-6EI">
                    <menu key="submenu" title="Window" systemMenu="window" id="XR5-fT-Z3r">
                        <items>
                            <menuItem title="Close" keyEquivalent="w" id="hHf-p1-NYV">
                                <connections>
                                    <action selector="performClose:" target="-1" id="QM7-8Q-iMq"/>
                                </connections>
                            </menuItem>
                            <menuItem title="Minimize" keyEquivalent="m" id="Vmh-Df-yvT">
                                <connections>
                                    <action selector="performMiniaturize:" target="-1" id="7pL-bJ-9dI"/>
                                </connections>
                            </menuItem>
                            <menuItem title="Zoom" id="HsX-gY-H6Z">
                                <connections>
                                    <action selector="performZoom:" target="-1" id="Dmz-3B-zln"/>
                                </connections>
                            </menuItem>
                            <menuItem isSeparatorItem="YES" id="lGe-p6-knF">
                                <modifierMask key="keyEquivalentModifierMask" command="YES"/>
                            </menuItem>
                            <menuItem title="Enter Full Screen" keyEquivalent="f" id="1LL-5u-cZt">
                                <modifierMask key="keyEquivalentModifierMask" control="YES" command="YES"/>
                                <connections>
                                    <action selector="toggleFullScreen:" target="-1" id="WF7-og-Pzv"/>
                                </connections>
                            </menuItem>
                            <menuItem isSeparatorItem="YES" id="ZaP-9u-svD"/>
                            <menuItem title="Show Log" keyEquivalent="l" id="s1H-qa-D2r">
                                <connections>
                                    <action selector="showLogWindow:" target="axO-9O-lmY" id="d6J-nV-rtM"/>
                                </connections>
                            </menuItem>
                        </items>
                    </menu>
                </menuItem>
                <menuItem title="Help" id="wpr-3q-Mcd">
                    <modifierMask key="keyEquivalentModifierMask"/>
                    <menu key="submenu" title="Help" systemMenu="help" id="F2S-fz-NVQ">
                        <items>
                            <menuItem title="Managed Software Center Help" keyEquivalent="?" id="FKE-Sm-Kum">
                                <connections>
                                    <action selector="showHelp:" target="XGW-R4-ybE" id="jqA-mM-8v2"/>
                                </connections>
                            </menuItem>
                        </items>
                    </menu>
                </menuItem>
            </items>
            <point key="canvasLocation" x="-22" y="-200"/>
        </menu>
        <window title="Log" allowsToolTipsWhenApplicationIsInactive="NO" autorecalculatesKeyViewLoop="NO" releasedWhenClosed="NO" visibleAtLaunch="NO" animationBehavior="default" tabbingMode="disallowed" id="9hv-e8-cy0" userLabel="Log Window">
            <windowStyleMask key="styleMask" titled="YES" closable="YES" resizable="YES"/>
            <windowCollectionBehavior key="collectionBehavior" fullScreenNone="YES"/>
            <rect key="contentRect" x="636" y="390" width="512" height="360"/>
<<<<<<< HEAD
            <rect key="screenRect" x="0.0" y="0.0" width="1440" height="877"/>
=======
            <rect key="screenRect" x="0.0" y="0.0" width="1280" height="777"/>
>>>>>>> d4c3faad
            <value key="minSize" type="size" width="512" height="360"/>
            <view key="contentView" id="QRQ-UP-dFP">
                <rect key="frame" x="0.0" y="0.0" width="512" height="360"/>
                <autoresizingMask key="autoresizingMask"/>
                <subviews>
                    <scrollView fixedFrame="YES" borderType="none" autohidesScrollers="YES" horizontalLineScroll="17" horizontalPageScroll="10" verticalLineScroll="17" verticalPageScroll="10" usesPredominantAxisScrolling="NO" translatesAutoresizingMaskIntoConstraints="NO" id="ftx-IG-Mb8">
                        <rect key="frame" x="-1" y="-1" width="514" height="325"/>
                        <autoresizingMask key="autoresizingMask" widthSizable="YES" heightSizable="YES"/>
                        <clipView key="contentView" id="tqD-vb-lE4">
                            <rect key="frame" x="0.0" y="0.0" width="514" height="325"/>
                            <autoresizingMask key="autoresizingMask"/>
                            <subviews>
                                <tableView focusRingType="none" verticalHuggingPriority="750" allowsExpansionToolTips="YES" columnAutoresizingStyle="lastColumnOnly" alternatingRowBackgroundColors="YES" columnReordering="NO" columnResizing="NO" autosaveColumns="NO" typeSelect="NO" id="rzT-c7-fSM">
                                    <rect key="frame" x="0.0" y="0.0" width="514" height="325"/>
                                    <autoresizingMask key="autoresizingMask" widthSizable="YES" heightSizable="YES"/>
                                    <color key="backgroundColor" name="controlBackgroundColor" catalog="System" colorSpace="catalog"/>
                                    <color key="gridColor" name="gridColor" catalog="System" colorSpace="catalog"/>
                                    <tableColumns>
                                        <tableColumn identifier="spacer" editable="NO" width="10" minWidth="8" maxWidth="3.4028234663852886e+38" id="OiF-m4-Est">
                                            <tableHeaderCell key="headerCell" lineBreakMode="truncatingTail" borderStyle="border" alignment="left">
<<<<<<< HEAD
=======
                                                <font key="font" metaFont="message" size="11"/>
>>>>>>> d4c3faad
                                                <color key="textColor" name="headerTextColor" catalog="System" colorSpace="catalog"/>
                                                <color key="backgroundColor" white="0.0" alpha="0.0" colorSpace="calibratedWhite"/>
                                            </tableHeaderCell>
                                            <textFieldCell key="dataCell" lineBreakMode="truncatingTail" selectable="YES" editable="YES" alignment="left" title="Text Cell" placeholderString="" id="DPV-5p-iWV">
                                                <font key="font" metaFont="fixedUser" size="11"/>
                                                <color key="textColor" name="controlTextColor" catalog="System" colorSpace="catalog"/>
                                                <color key="backgroundColor" name="controlBackgroundColor" catalog="System" colorSpace="catalog"/>
                                            </textFieldCell>
                                            <tableColumnResizingMask key="resizingMask" resizeWithTable="YES" userResizable="YES"/>
                                        </tableColumn>
                                        <tableColumn identifier="data" editable="NO" width="504" minWidth="40" maxWidth="2560" id="FhP-XS-PZp">
                                            <tableHeaderCell key="headerCell" lineBreakMode="truncatingTail" borderStyle="border" alignment="left">
<<<<<<< HEAD
=======
                                                <font key="font" metaFont="message" size="11"/>
>>>>>>> d4c3faad
                                                <color key="textColor" name="headerTextColor" catalog="System" colorSpace="catalog"/>
                                                <color key="backgroundColor" white="0.33333298560000002" alpha="1" colorSpace="calibratedWhite"/>
                                            </tableHeaderCell>
                                            <textFieldCell key="dataCell" lineBreakMode="charWrapping" selectable="YES" allowsUndo="NO" alignment="left" title="Text Cell" id="8sr-3d-QrU">
                                                <font key="font" metaFont="fixedUser" size="11"/>
                                                <color key="textColor" name="controlTextColor" catalog="System" colorSpace="catalog"/>
                                                <color key="backgroundColor" name="controlBackgroundColor" catalog="System" colorSpace="catalog"/>
                                            </textFieldCell>
                                            <tableColumnResizingMask key="resizingMask" resizeWithTable="YES" userResizable="YES"/>
                                        </tableColumn>
                                    </tableColumns>
                                </tableView>
                            </subviews>
                        </clipView>
                        <scroller key="horizontalScroller" hidden="YES" wantsLayer="YES" verticalHuggingPriority="750" horizontal="YES" id="RTv-6a-CKe">
                            <rect key="frame" x="0.0" y="-16" width="0.0" height="16"/>
                            <autoresizingMask key="autoresizingMask"/>
                        </scroller>
                        <scroller key="verticalScroller" hidden="YES" wantsLayer="YES" verticalHuggingPriority="750" horizontal="NO" id="aSA-My-vgd">
                            <rect key="frame" x="-16" y="0.0" width="16" height="0.0"/>
                            <autoresizingMask key="autoresizingMask"/>
                        </scroller>
                    </scrollView>
                    <searchField wantsLayer="YES" verticalHuggingPriority="750" fixedFrame="YES" translatesAutoresizingMaskIntoConstraints="NO" id="YhK-pG-gu7">
                        <rect key="frame" x="301" y="332" width="200" height="22"/>
                        <autoresizingMask key="autoresizingMask" flexibleMinX="YES" flexibleMinY="YES"/>
                        <searchFieldCell key="cell" scrollable="YES" lineBreakMode="clipping" selectable="YES" editable="YES" borderStyle="bezel" usesSingleLineMode="YES" bezelStyle="round" id="iRH-8z-0Hd">
                            <font key="font" metaFont="system"/>
                            <color key="textColor" name="controlTextColor" catalog="System" colorSpace="catalog"/>
                            <color key="backgroundColor" name="textBackgroundColor" catalog="System" colorSpace="catalog"/>
                        </searchFieldCell>
                        <connections>
                            <action selector="searchFilterChanged:" target="axO-9O-lmY" id="gyG-hF-Fwo"/>
                        </connections>
                    </searchField>
                    <pathControl verticalHuggingPriority="750" fixedFrame="YES" allowsExpansionToolTips="YES" translatesAutoresizingMaskIntoConstraints="NO" id="VQm-8A-RxT">
                        <rect key="frame" x="4" y="332" width="278" height="22"/>
                        <autoresizingMask key="autoresizingMask" widthSizable="YES" flexibleMinY="YES"/>
                        <pathCell key="cell" selectable="YES" refusesFirstResponder="YES" alignment="left" id="UWd-qS-Eue">
                            <font key="font" metaFont="system"/>
                            <url key="url" string="file://localhost/Applications/"/>
                            <color key="backgroundColor" name="windowBackgroundColor" catalog="System" colorSpace="catalog"/>
                        </pathCell>
                    </pathControl>
                </subviews>
            </view>
            <point key="canvasLocation" x="-716" y="-832"/>
        </window>
        <window title="Managed Software Center" allowsToolTipsWhenApplicationIsInactive="NO" autorecalculatesKeyViewLoop="NO" releasedWhenClosed="NO" frameAutosaveName="main" animationBehavior="default" tabbingMode="disallowed" titlebarAppearsTransparent="YES" titleVisibility="hidden" id="EeR-uP-dFY">
            <windowStyleMask key="styleMask" titled="YES" closable="YES" miniaturizable="YES" resizable="YES" fullSizeContentView="YES"/>
            <windowCollectionBehavior key="collectionBehavior" fullScreenPrimary="YES"/>
            <rect key="contentRect" x="132" y="116" width="1000" height="500"/>
<<<<<<< HEAD
            <rect key="screenRect" x="0.0" y="0.0" width="1440" height="877"/>
=======
            <rect key="screenRect" x="0.0" y="0.0" width="1280" height="777"/>
>>>>>>> d4c3faad
            <value key="minSize" type="size" width="1000" height="500"/>
            <view key="contentView" id="H4V-bM-OJY">
                <rect key="frame" x="0.0" y="0.0" width="1000" height="500"/>
                <autoresizingMask key="autoresizingMask" widthSizable="YES" heightSizable="YES"/>
                <subviews>
                    <visualEffectView appearanceType="inheritedVibrantLight" fixedFrame="YES" blendingMode="behindWindow" material="underWindowBackground" state="followsWindowActiveState" translatesAutoresizingMaskIntoConstraints="NO" id="Z53-oE-BgS">
                        <rect key="frame" x="0.0" y="0.0" width="220" height="500"/>
                        <autoresizingMask key="autoresizingMask" heightSizable="YES"/>
                        <subviews>
                            <searchField wantsLayer="YES" verticalHuggingPriority="750" fixedFrame="YES" textCompletion="NO" translatesAutoresizingMaskIntoConstraints="NO" id="0L3-LH-chu">
                                <rect key="frame" x="20" y="426" width="180" height="22"/>
                                <autoresizingMask key="autoresizingMask" flexibleMaxX="YES" flexibleMinY="YES"/>
                                <searchFieldCell key="cell" scrollable="YES" lineBreakMode="clipping" selectable="YES" editable="YES" borderStyle="bezel" usesSingleLineMode="YES" bezelStyle="round" id="A2O-eQ-CyE">
                                    <font key="font" metaFont="system"/>
                                    <color key="textColor" name="controlTextColor" catalog="System" colorSpace="catalog"/>
                                    <color key="backgroundColor" name="textBackgroundColor" catalog="System" colorSpace="catalog"/>
                                </searchFieldCell>
                                <connections>
                                    <action selector="searchFilterChanged:" target="XGW-R4-ybE" id="hvg-NA-2hN"/>
                                </connections>
                            </searchField>
<<<<<<< HEAD
                            <scrollView fixedFrame="YES" borderType="none" autohidesScrollers="YES" horizontalLineScroll="42" horizontalPageScroll="10" verticalLineScroll="42" verticalPageScroll="10" hasHorizontalScroller="NO" hasVerticalScroller="NO" usesPredominantAxisScrolling="NO" horizontalScrollElasticity="none" verticalScrollElasticity="none" translatesAutoresizingMaskIntoConstraints="NO" id="WBA-O8-AVZ">
                                <rect key="frame" x="0.0" y="0.0" width="220" height="405"/>
                                <autoresizingMask key="autoresizingMask" flexibleMaxX="YES" heightSizable="YES"/>
                                <clipView key="contentView" drawsBackground="NO" id="fUg-6X-3lt">
                                    <rect key="frame" x="0.0" y="0.0" width="220" height="405"/>
=======
                            <scrollView fixedFrame="YES" borderType="none" horizontalLineScroll="42" horizontalPageScroll="10" verticalLineScroll="42" verticalPageScroll="10" hasHorizontalScroller="NO" hasVerticalScroller="NO" usesPredominantAxisScrolling="NO" horizontalScrollElasticity="none" verticalScrollElasticity="none" translatesAutoresizingMaskIntoConstraints="NO" id="WBA-O8-AVZ">
                                <rect key="frame" x="0.0" y="0.0" width="220" height="396"/>
                                <autoresizingMask key="autoresizingMask" flexibleMaxX="YES" heightSizable="YES"/>
                                <clipView key="contentView" ambiguous="YES" drawsBackground="NO" copiesOnScroll="NO" id="fUg-6X-3lt">
                                    <rect key="frame" x="0.0" y="0.0" width="220" height="396"/>
>>>>>>> d4c3faad
                                    <autoresizingMask key="autoresizingMask" widthSizable="YES" heightSizable="YES"/>
                                    <subviews>
                                        <outlineView verticalHuggingPriority="750" allowsExpansionToolTips="YES" columnAutoresizingStyle="lastColumnOnly" selectionHighlightStyle="sourceList" multipleSelection="NO" autosaveColumns="NO" rowHeight="40" rowSizeStyle="automatic" viewBased="YES" indentationPerLevel="16" outlineTableColumn="sSx-QF-C2W" id="pGV-ZA-L14">
                                            <rect key="frame" x="0.0" y="0.0" width="220" height="405"/>
                                            <autoresizingMask key="autoresizingMask" widthSizable="YES" heightSizable="YES"/>
                                            <size key="intercellSpacing" width="3" height="2"/>
                                            <color key="backgroundColor" name="_sourceListBackgroundColor" catalog="System" colorSpace="catalog"/>
                                            <color key="gridColor" name="gridColor" catalog="System" colorSpace="catalog"/>
                                            <tableColumns>
                                                <tableColumn width="217" minWidth="16" maxWidth="1000" id="sSx-QF-C2W">
                                                    <tableHeaderCell key="headerCell" lineBreakMode="truncatingTail" borderStyle="border" title="Items">
<<<<<<< HEAD
=======
                                                        <font key="font" metaFont="message" size="11"/>
>>>>>>> d4c3faad
                                                        <color key="textColor" name="headerTextColor" catalog="System" colorSpace="catalog"/>
                                                        <color key="backgroundColor" name="headerColor" catalog="System" colorSpace="catalog"/>
                                                    </tableHeaderCell>
                                                    <textFieldCell key="dataCell" lineBreakMode="truncatingTail" selectable="YES" editable="YES" title="Text Cell" id="TMk-X5-sGq">
                                                        <font key="font" metaFont="system"/>
                                                        <color key="textColor" name="controlTextColor" catalog="System" colorSpace="catalog"/>
                                                        <color key="backgroundColor" name="controlBackgroundColor" catalog="System" colorSpace="catalog"/>
                                                    </textFieldCell>
                                                    <tableColumnResizingMask key="resizingMask" resizeWithTable="YES" userResizable="YES"/>
                                                    <prototypeCellViews>
                                                        <tableCellView identifier="ItemCell" id="8LW-1K-dzo" customClass="MSCTableCellView" customModule="Managed_Software_Center" customModuleProvider="target">
                                                            <rect key="frame" x="1" y="1" width="217" height="40"/>
                                                            <autoresizingMask key="autoresizingMask" widthSizable="YES" heightSizable="YES"/>
                                                            <subviews>
                                                                <textField verticalHuggingPriority="750" fixedFrame="YES" translatesAutoresizingMaskIntoConstraints="NO" id="545-FJ-GjT">
                                                                    <rect key="frame" x="38" y="9" width="129" height="21"/>
                                                                    <autoresizingMask key="autoresizingMask" widthSizable="YES" flexibleMinY="YES"/>
                                                                    <textFieldCell key="cell" lineBreakMode="truncatingTail" sendsActionOnEndEditing="YES" title="Table View Cell" id="cr5-Id-HMP">
                                                                        <font key="font" metaFont="system" size="17"/>
                                                                        <color key="textColor" name="controlTextColor" catalog="System" colorSpace="catalog"/>
                                                                        <color key="backgroundColor" name="controlColor" catalog="System" colorSpace="catalog"/>
                                                                    </textFieldCell>
                                                                </textField>
                                                                <imageView fixedFrame="YES" translatesAutoresizingMaskIntoConstraints="NO" id="fiC-hB-HCN">
                                                                    <rect key="frame" x="3" y="6" width="29" height="28"/>
                                                                    <autoresizingMask key="autoresizingMask" flexibleMaxX="YES" flexibleMinY="YES"/>
                                                                    <imageCell key="cell" refusesFirstResponder="YES" imageScaling="proportionallyDown" image="NSActionTemplate" id="LeG-M3-5ap"/>
                                                                </imageView>
                                                                <button hidden="YES" verticalHuggingPriority="750" fixedFrame="YES" translatesAutoresizingMaskIntoConstraints="NO" id="LLF-TK-FyK">
                                                                    <rect key="frame" x="166" y="11" width="30" height="17"/>
                                                                    <autoresizingMask key="autoresizingMask" flexibleMinX="YES" flexibleMinY="YES"/>
                                                                    <buttonCell key="cell" type="inline" title="0" bezelStyle="inline" alignment="center" borderStyle="border" inset="2" id="q81-SY-K1x">
                                                                        <behavior key="behavior" pushIn="YES" lightByBackground="YES" lightByGray="YES"/>
                                                                        <font key="font" metaFont="smallSystemBold"/>
                                                                    </buttonCell>
                                                                </button>
                                                            </subviews>
                                                            <connections>
                                                                <outlet property="badge" destination="LLF-TK-FyK" id="y1n-3x-gCj"/>
                                                                <outlet property="imgView" destination="fiC-hB-HCN" id="8XJ-3j-uBh"/>
                                                                <outlet property="title" destination="545-FJ-GjT" id="0Bw-er-nlQ"/>
                                                            </connections>
                                                        </tableCellView>
                                                    </prototypeCellViews>
                                                </tableColumn>
                                            </tableColumns>
                                            <connections>
                                                <outlet property="dataSource" destination="XGW-R4-ybE" id="adA-TG-TSf"/>
                                                <outlet property="delegate" destination="XGW-R4-ybE" id="Phg-xp-qm2"/>
                                            </connections>
                                        </outlineView>
                                    </subviews>
                                    <nil key="backgroundColor"/>
                                </clipView>
                                <scroller key="horizontalScroller" hidden="YES" wantsLayer="YES" verticalHuggingPriority="750" horizontal="YES" id="bKe-s8-NFC">
                                    <rect key="frame" x="-100" y="-100" width="191" height="16"/>
                                    <autoresizingMask key="autoresizingMask"/>
                                </scroller>
                                <scroller key="verticalScroller" hidden="YES" wantsLayer="YES" verticalHuggingPriority="750" horizontal="NO" id="0FI-rc-Dfp">
                                    <rect key="frame" x="-100" y="-100" width="15" height="102"/>
                                    <autoresizingMask key="autoresizingMask"/>
                                </scroller>
                            </scrollView>
                            <progressIndicator wantsLayer="YES" horizontalHuggingPriority="750" verticalHuggingPriority="750" fixedFrame="YES" maxValue="100" displayedWhenStopped="NO" bezeled="NO" indeterminate="YES" controlSize="small" style="spinning" translatesAutoresizingMaskIntoConstraints="NO" id="Ti6-HC-kVU">
                                <rect key="frame" x="180" y="472" width="16" height="16"/>
                                <autoresizingMask key="autoresizingMask" flexibleMaxX="YES" flexibleMinY="YES"/>
                            </progressIndicator>
                        </subviews>
                    </visualEffectView>
                    <customView fixedFrame="YES" translatesAutoresizingMaskIntoConstraints="NO" id="Wf8-HB-bc8">
                        <rect key="frame" x="220" y="0.0" width="780" height="500"/>
                        <autoresizingMask key="autoresizingMask" widthSizable="YES" heightSizable="YES"/>
                    </customView>
                    <button hidden="YES" verticalHuggingPriority="750" fixedFrame="YES" translatesAutoresizingMaskIntoConstraints="NO" id="i5p-mb-nwY">
                        <rect key="frame" x="236" y="463" width="50" height="32"/>
                        <autoresizingMask key="autoresizingMask" flexibleMaxX="YES" flexibleMinY="YES"/>
                        <buttonCell key="cell" type="push" bezelStyle="rounded" image="NSGoLeftTemplate" imagePosition="only" alignment="center" borderStyle="border" imageScaling="proportionallyDown" inset="2" id="qm2-YV-4Z6">
                            <behavior key="behavior" pushIn="YES" lightByBackground="YES" lightByGray="YES"/>
                            <font key="font" metaFont="system"/>
                        </buttonCell>
                        <connections>
                            <action selector="navigateBackBtnClicked:" target="XGW-R4-ybE" id="aj0-hG-ZBN"/>
                        </connections>
                    </button>
                </subviews>
            </view>
            <userDefinedRuntimeAttributes>
                <userDefinedRuntimeAttribute type="color" keyPath="backgroundColor">
                    <color key="value" name="controlBackgroundColor" catalog="System" colorSpace="catalog"/>
                </userDefinedRuntimeAttribute>
            </userDefinedRuntimeAttributes>
            <connections>
                <outlet property="delegate" destination="XGW-R4-ybE" id="4N2-bF-JRb"/>
            </connections>
            <point key="canvasLocation" x="141" y="123"/>
        </window>
        <customView id="qxW-KU-9S3">
            <rect key="frame" x="0.0" y="0.0" width="317" height="22"/>
            <autoresizingMask key="autoresizingMask" flexibleMaxX="YES" flexibleMinY="YES"/>
            <subviews>
                <secureTextField wantsLayer="YES" verticalHuggingPriority="750" fixedFrame="YES" translatesAutoresizingMaskIntoConstraints="NO" id="4QS-6N-dho">
                    <rect key="frame" x="75" y="0.0" width="242" height="22"/>
                    <autoresizingMask key="autoresizingMask" widthSizable="YES" flexibleMaxY="YES"/>
                    <secureTextFieldCell key="cell" scrollable="YES" lineBreakMode="clipping" selectable="YES" editable="YES" sendsActionOnEndEditing="YES" borderStyle="bezel" drawsBackground="YES" usesSingleLineMode="YES" id="DXY-Vp-cM7">
                        <font key="font" metaFont="system"/>
                        <color key="textColor" name="controlTextColor" catalog="System" colorSpace="catalog"/>
                        <color key="backgroundColor" name="textBackgroundColor" catalog="System" colorSpace="catalog"/>
                        <allowedInputSourceLocales>
                            <string>NSAllRomanInputSourcesLocaleIdentifier</string>
                        </allowedInputSourceLocales>
                    </secureTextFieldCell>
                </secureTextField>
                <textField horizontalHuggingPriority="251" verticalHuggingPriority="750" fixedFrame="YES" translatesAutoresizingMaskIntoConstraints="NO" id="FYN-QA-b9a">
                    <rect key="frame" x="1" y="3" width="76" height="17"/>
                    <autoresizingMask key="autoresizingMask" flexibleMaxX="YES" flexibleMaxY="YES"/>
                    <textFieldCell key="cell" scrollable="YES" lineBreakMode="clipping" sendsActionOnEndEditing="YES" alignment="left" title="Password:" id="iem-kB-sic">
                        <font key="font" metaFont="system"/>
                        <color key="textColor" name="labelColor" catalog="System" colorSpace="catalog"/>
                        <color key="backgroundColor" name="controlColor" catalog="System" colorSpace="catalog"/>
                    </textFieldCell>
                </textField>
            </subviews>
            <point key="canvasLocation" x="-1957.5" y="-2587"/>
        </customView>
        <userDefaultsController representsSharedInstance="YES" id="Gxl-ZZ-6oq"/>
    </objects>
    <resources>
        <image name="NSActionTemplate" width="14" height="14"/>
        <image name="NSGoLeftTemplate" width="9" height="12"/>
    </resources>
</document><|MERGE_RESOLUTION|>--- conflicted
+++ resolved
@@ -249,11 +249,7 @@
             <windowStyleMask key="styleMask" titled="YES" closable="YES" resizable="YES"/>
             <windowCollectionBehavior key="collectionBehavior" fullScreenNone="YES"/>
             <rect key="contentRect" x="636" y="390" width="512" height="360"/>
-<<<<<<< HEAD
-            <rect key="screenRect" x="0.0" y="0.0" width="1440" height="877"/>
-=======
             <rect key="screenRect" x="0.0" y="0.0" width="1280" height="777"/>
->>>>>>> d4c3faad
             <value key="minSize" type="size" width="512" height="360"/>
             <view key="contentView" id="QRQ-UP-dFP">
                 <rect key="frame" x="0.0" y="0.0" width="512" height="360"/>
@@ -274,10 +270,7 @@
                                     <tableColumns>
                                         <tableColumn identifier="spacer" editable="NO" width="10" minWidth="8" maxWidth="3.4028234663852886e+38" id="OiF-m4-Est">
                                             <tableHeaderCell key="headerCell" lineBreakMode="truncatingTail" borderStyle="border" alignment="left">
-<<<<<<< HEAD
-=======
                                                 <font key="font" metaFont="message" size="11"/>
->>>>>>> d4c3faad
                                                 <color key="textColor" name="headerTextColor" catalog="System" colorSpace="catalog"/>
                                                 <color key="backgroundColor" white="0.0" alpha="0.0" colorSpace="calibratedWhite"/>
                                             </tableHeaderCell>
@@ -290,10 +283,7 @@
                                         </tableColumn>
                                         <tableColumn identifier="data" editable="NO" width="504" minWidth="40" maxWidth="2560" id="FhP-XS-PZp">
                                             <tableHeaderCell key="headerCell" lineBreakMode="truncatingTail" borderStyle="border" alignment="left">
-<<<<<<< HEAD
-=======
                                                 <font key="font" metaFont="message" size="11"/>
->>>>>>> d4c3faad
                                                 <color key="textColor" name="headerTextColor" catalog="System" colorSpace="catalog"/>
                                                 <color key="backgroundColor" white="0.33333298560000002" alpha="1" colorSpace="calibratedWhite"/>
                                             </tableHeaderCell>
@@ -346,11 +336,7 @@
             <windowStyleMask key="styleMask" titled="YES" closable="YES" miniaturizable="YES" resizable="YES" fullSizeContentView="YES"/>
             <windowCollectionBehavior key="collectionBehavior" fullScreenPrimary="YES"/>
             <rect key="contentRect" x="132" y="116" width="1000" height="500"/>
-<<<<<<< HEAD
-            <rect key="screenRect" x="0.0" y="0.0" width="1440" height="877"/>
-=======
             <rect key="screenRect" x="0.0" y="0.0" width="1280" height="777"/>
->>>>>>> d4c3faad
             <value key="minSize" type="size" width="1000" height="500"/>
             <view key="contentView" id="H4V-bM-OJY">
                 <rect key="frame" x="0.0" y="0.0" width="1000" height="500"/>
@@ -372,19 +358,11 @@
                                     <action selector="searchFilterChanged:" target="XGW-R4-ybE" id="hvg-NA-2hN"/>
                                 </connections>
                             </searchField>
-<<<<<<< HEAD
-                            <scrollView fixedFrame="YES" borderType="none" autohidesScrollers="YES" horizontalLineScroll="42" horizontalPageScroll="10" verticalLineScroll="42" verticalPageScroll="10" hasHorizontalScroller="NO" hasVerticalScroller="NO" usesPredominantAxisScrolling="NO" horizontalScrollElasticity="none" verticalScrollElasticity="none" translatesAutoresizingMaskIntoConstraints="NO" id="WBA-O8-AVZ">
-                                <rect key="frame" x="0.0" y="0.0" width="220" height="405"/>
-                                <autoresizingMask key="autoresizingMask" flexibleMaxX="YES" heightSizable="YES"/>
-                                <clipView key="contentView" drawsBackground="NO" id="fUg-6X-3lt">
-                                    <rect key="frame" x="0.0" y="0.0" width="220" height="405"/>
-=======
                             <scrollView fixedFrame="YES" borderType="none" horizontalLineScroll="42" horizontalPageScroll="10" verticalLineScroll="42" verticalPageScroll="10" hasHorizontalScroller="NO" hasVerticalScroller="NO" usesPredominantAxisScrolling="NO" horizontalScrollElasticity="none" verticalScrollElasticity="none" translatesAutoresizingMaskIntoConstraints="NO" id="WBA-O8-AVZ">
                                 <rect key="frame" x="0.0" y="0.0" width="220" height="396"/>
                                 <autoresizingMask key="autoresizingMask" flexibleMaxX="YES" heightSizable="YES"/>
                                 <clipView key="contentView" ambiguous="YES" drawsBackground="NO" copiesOnScroll="NO" id="fUg-6X-3lt">
                                     <rect key="frame" x="0.0" y="0.0" width="220" height="396"/>
->>>>>>> d4c3faad
                                     <autoresizingMask key="autoresizingMask" widthSizable="YES" heightSizable="YES"/>
                                     <subviews>
                                         <outlineView verticalHuggingPriority="750" allowsExpansionToolTips="YES" columnAutoresizingStyle="lastColumnOnly" selectionHighlightStyle="sourceList" multipleSelection="NO" autosaveColumns="NO" rowHeight="40" rowSizeStyle="automatic" viewBased="YES" indentationPerLevel="16" outlineTableColumn="sSx-QF-C2W" id="pGV-ZA-L14">
@@ -396,10 +374,7 @@
                                             <tableColumns>
                                                 <tableColumn width="217" minWidth="16" maxWidth="1000" id="sSx-QF-C2W">
                                                     <tableHeaderCell key="headerCell" lineBreakMode="truncatingTail" borderStyle="border" title="Items">
-<<<<<<< HEAD
-=======
                                                         <font key="font" metaFont="message" size="11"/>
->>>>>>> d4c3faad
                                                         <color key="textColor" name="headerTextColor" catalog="System" colorSpace="catalog"/>
                                                         <color key="backgroundColor" name="headerColor" catalog="System" colorSpace="catalog"/>
                                                     </tableHeaderCell>
